--- conflicted
+++ resolved
@@ -39,69 +39,4 @@
   throw new Error(`Language ${language} not found`)
 }
 
-<<<<<<< HEAD
-/**
- * Enum for the highlight.js languages
- * The strings are the names of the languages in highlight.js (https://github.com/highlightjs/highlight.js/blob/main/SUPPORTED_LANGUAGES.md)
- */
-enum HighlightLanguage {
-  JAVA = 'java',
-  PYTHON = 'python',
-  CPP = 'cpp',
-  C_SHARP = 'csharp',
-  XML = 'xml',
-  GO = 'go',
-  KOTLIN = 'kotlin',
-  R_LANG = 'r',
-  RUST = 'rust',
-  SCALA = 'scala',
-  SCHEME = 'scheme',
-  SWIFT = 'swift',
-  TEXT = 'text'
-}
-
-/**
- * Gets the highlight.js language for the given language
- * @param language Language the files were parsed with
- * @returns The language for highlight.js
- */
-function getHighlightLanguage(language: ParserLanguage | undefined): HighlightLanguage {
-  switch (language) {
-    case ParserLanguage.PYTHON:
-      return HighlightLanguage.PYTHON
-    case ParserLanguage.C:
-    case ParserLanguage.CPP:
-      return HighlightLanguage.CPP
-    case ParserLanguage.C_SHARP:
-      return HighlightLanguage.C_SHARP
-    case ParserLanguage.EMF_METAMODEL:
-    case ParserLanguage.EMF_METAMODEL_DYNAMIC:
-    case ParserLanguage.EMF_MODEL:
-    case ParserLanguage.SCXML:
-      return HighlightLanguage.XML
-    case ParserLanguage.GO:
-      return HighlightLanguage.GO
-    case ParserLanguage.KOTLIN:
-      return HighlightLanguage.KOTLIN
-    case ParserLanguage.R_LANG:
-      return HighlightLanguage.R_LANG
-    case ParserLanguage.RUST:
-      return HighlightLanguage.RUST
-    case ParserLanguage.SCALA:
-      return HighlightLanguage.SCALA
-    case ParserLanguage.SCHEME:
-      return HighlightLanguage.SCHEME
-    case ParserLanguage.SWIFT:
-      return HighlightLanguage.SWIFT
-    case ParserLanguage.TEXT:
-      return HighlightLanguage.TEXT
-    case ParserLanguage.JAVA:
-    default:
-      return HighlightLanguage.JAVA
-  }
-}
-
-export { ParserLanguage, getLanguageParser, HighlightLanguage, getHighlightLanguage }
-=======
-export { ParserLanguage, getLanguageParser }
->>>>>>> 34425173
+export { ParserLanguage, getLanguageParser }