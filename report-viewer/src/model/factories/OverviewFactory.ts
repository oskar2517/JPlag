--- conflicted
+++ resolved
@@ -4,12 +4,7 @@
 import { store } from '@/stores/store'
 import { Version } from '../Version'
 import versionJson from '@/version.json'
-<<<<<<< HEAD
-import Distribution from '../Distribution'
-import { LanguageParser, getLanguageParser } from '../Language'
-
-export class OverviewFactory {
-=======
+import { getLanguageParser } from '../Language'
 import { Distribution } from '../Distribution'
 import { MetricType } from '../MetricType'
 import { BaseFactory } from './BaseFactory'
@@ -20,7 +15,6 @@
  * Factory class for creating Overview objects
  */
 export class OverviewFactory extends BaseFactory {
->>>>>>> 0dd736eb
   static reportViewerVersion: Version =
     versionJson['report_viewer_version'] !== undefined
       ? this.extractVersion(versionJson['report_viewer_version'] as Record<string, number>)
@@ -44,13 +38,8 @@
     OverviewFactory.compareVersions(jplagVersion, this.reportViewerVersion)
 
     const submissionFolder = json.submission_folder_path as Array<string>
-<<<<<<< HEAD
-    const baseCodeFolder = ''
+    const baseCodeFolder = json.base_code_folder_path as string
     const language = getLanguageParser(json.language as string)
-=======
-    const baseCodeFolder = json.base_code_folder_path as string
-    const language = json.language as string
->>>>>>> 0dd736eb
     const fileExtensions = json.file_extensions as Array<string>
     const matchSensitivity = json.match_sensitivity as number
     const dateOfExecution = json.date_of_execution as string
@@ -195,54 +184,6 @@
     store().saveSubmissionNames(map)
   }
 
-<<<<<<< HEAD
-  /**
-   * Gets the overview file based on the used mode (zip, local, single).
-   */
-  public static getOverview(): Overview {
-    console.log('Generating overview...')
-    let temp!: Overview
-    //Gets the overview file based on the used mode (zip, local, single).
-    if (store().state.localModeUsed) {
-      const request = new XMLHttpRequest()
-      request.open('GET', '/files/overview.json', false)
-      request.send()
-
-      if (request.status == 200) {
-        temp = OverviewFactory.extractOverview(JSON.parse(request.response))
-      } else {
-        throw new Error('Could not find overview.json in folder.')
-      }
-    } else if (store().state.zipModeUsed) {
-      console.log('Start finding overview.json in state...')
-      const index = Object.keys(store().state.files).find((name) => name.endsWith('overview.json'))
-      const overviewFile =
-        index != undefined
-          ? store().state.files[index]
-          : console.log('Could not find overview.json')
-
-      if (overviewFile === undefined) {
-        console.log('Could not find overview.json')
-        return new Overview(
-          [],
-          '',
-          LanguageParser.JAVA,
-          [],
-          0,
-          '',
-          0,
-          [],
-          [],
-          [],
-          0,
-          new Map<string, Map<string, string>>()
-        )
-      }
-      const overviewJson = JSON.parse(overviewFile)
-      temp = OverviewFactory.extractOverview(overviewJson)
-    } else if (store().state.singleModeUsed) {
-      temp = OverviewFactory.extractOverview(JSON.parse(store().state.singleFillRawContent))
-=======
   private static saveComparisonFilesLookup(json: Record<string, unknown>) {
     const submissionIdsToComparisonName = json.submission_ids_to_comparison_file_name as Map<
       string,
@@ -252,7 +193,6 @@
     const comparisonMap = new Map<string, Map<string, string>>()
     for (const [key, value] of test) {
       comparisonMap.set(key as string, new Map(Object.entries(value as object)))
->>>>>>> 0dd736eb
     }
 
     store().saveComparisonFileLookup(comparisonMap)
