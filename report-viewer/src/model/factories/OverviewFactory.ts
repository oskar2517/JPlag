--- conflicted
+++ resolved
@@ -31,13 +31,9 @@
    * @param json the json object
    */
   private static extractOverview(json: Record<string, unknown>): Overview {
-<<<<<<< HEAD
     const versionField = json.jplag_version as Record<string, number>
     const jplagVersion = this.extractVersion(versionField)
 
-=======
-    const jplagVersion = this.extractVersion(json)
->>>>>>> 57f7ebef
     OverviewFactory.compareVersions(jplagVersion, this.reportViewerVersion)
 
     const submissionFolder = json.submission_folder_path as Array<string>
@@ -67,13 +63,8 @@
     )
   }
 
-  private static extractVersion(json: Record<string, unknown>): Version {
-    const versionField = json.jplag_version as Record<string, number>
-    return {
-      major: versionField.major,
-      minor: versionField.minor,
-      patch: versionField.patch
-    }
+  public static extractVersion(versionField: Record<string, number>): Version {
+    return new Version(versionField.major, versionField.minor, versionField.patch)
   }
 
   private static extractDistributions(
@@ -236,25 +227,4 @@
       sessionStorage.setItem('versionAlert', 'true')
     }
   }
-<<<<<<< HEAD
-
-  private static saveSubmissionsToComparisonNameMap(json: Record<string, unknown>) {
-    const submissionIdsToComparisonName = json.submission_ids_to_comparison_file_name as Map<
-      string,
-      Map<string, string>
-    >
-    const test: Array<Array<string | object>> = Object.entries(submissionIdsToComparisonName)
-    const comparisonMap = new Map<string, Map<string, string>>()
-    for (const [key, value] of test) {
-      comparisonMap.set(key as string, new Map(Object.entries(value as object)))
-    }
-
-    store().saveComparisonFileLookup(comparisonMap)
-  }
-
-  public static extractVersion(versionField: Record<string, number>): Version {
-    return new Version(versionField.major, versionField.minor, versionField.patch)
-  }
-=======
->>>>>>> 57f7ebef
 }