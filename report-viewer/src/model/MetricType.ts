--- conflicted
+++ resolved
@@ -1,13 +1,10 @@
 /**
  * This enum maps the metric type to the index they have in the generated JSON and respectivly in the store.
  */
-<<<<<<< HEAD
-enum MetricType {
-  AVERAGE = 0,
-  MAXIMUM = 1
+export enum MetricType {
+  AVERAGE = 'AVG',
+  MAXIMUM = 'MAX'
 }
-
-export default MetricType
 
 type MetricToolTipData = {
   longName: string
@@ -28,9 +25,4 @@
     tooltip:
       'The maximum similarity of the two files.\nUsefull if programms are very dfferent in size.'
   }
-=======
-export enum MetricType {
-  AVERAGE = 'AVG',
-  MAXIMUM = 'MAX'
->>>>>>> 48acddb2
 }