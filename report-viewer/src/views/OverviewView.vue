<!--
  A view displaying the overview file of a JPlag report.
-->
<template>
  <div class="absolute bottom-0 left-0 right-0 top-0 flex flex-col">
    <div class="relative left-0 right-0 top-0 flex space-x-5 p-5 pb-0">
      <Container class="flex-grow">
        <h2>JPlag Report</h2>
<<<<<<< HEAD
        <div class="flex flex-row items-center space-x-5 print:flex-col">
          <TextInformation label="Directory">{{ submissionPathValue }}</TextInformation>
=======
        <div class="flex flex-row items-center space-x-5">
          <TextInformation label="Submission Directory">{{ submissionPathValue }}</TextInformation>
>>>>>>> 2418f813
          <TextInformation label="Total Submissions">{{
            store().getSubmissionIds.length
          }}</TextInformation>

          <TextInformation label="Shown/Total Comparisons">
            <template #default
              >{{ overview.shownComparisons }} / {{ overview.totalComparisons }}</template
            >
            <template #tooltip>
              <div class="whitespace-pre text-sm">
                <TextInformation label="Shown Comparisons">{{
                  overview.shownComparisons
                }}</TextInformation>
                <TextInformation label="Total Comparisons">{{
                  overview.totalComparisons
                }}</TextInformation>
                <div v-if="overview.missingComparisons > 0">
                  <TextInformation label="Missing Comparisons">{{
                    overview.missingComparisons
                  }}</TextInformation>
                  <p>
                    To include more comparisons in the report modify the number of shown comparisons
                    in the CLI.
                  </p>
                </div>
              </div>
            </template>
          </TextInformation>

          <TextInformation label="Min Token Match">
            <template #default>
              {{ overview.matchSensitivity }}
            </template>
            <template #tooltip>
              <div class="whitespace-pre text-sm">
                <p>
                  Tunes the comparison sensitivity by adjusting the minimum token required to be
                  counted as a matching section.
                </p>
                <p>It can be adjusted in the CLI.</p>
              </div>
            </template>
          </TextInformation>

          <ToolTipComponent direction="left" class="print:hidden">
            <template #default>
              <Button @click="router.push({ name: 'InfoView' })"> More </Button>
            </template>
            <template #tooltip>
              <p class="whitespace-pre text-sm">More information about the CLI run of JPlag</p>
            </template>
          </ToolTipComponent>
        </div>
      </Container>
    </div>

    <div
      class="relative bottom-0 left-0 right-0 flex flex-grow space-x-5 p-5 pt-5 print:flex-col print:space-x-0 print:space-y-5"
    >
      <Container
        class="flex max-h-0 min-h-full flex-1 flex-col print:max-h-none print:min-h-0 print:flex-none"
      >
        <h2>Distribution of Comparisons:</h2>
        <DistributionDiagram
          :distribution="overview.distribution[store().uiState.distributionChartConfig.metric]"
          :x-scale="store().uiState.distributionChartConfig.xScale"
          class="h-2/3 w-full"
        />
        <div class="flex flex-grow flex-col space-y-1">
          <h3 class="text-lg underline">Options:</h3>
          <ScrollableComponent class="h-fit flex-grow">
            <MetricSelector
              class="mt-2"
              title="Metric:"
              :defaultSelected="store().uiState.distributionChartConfig.metric"
              @selection-changed="
                (metric: MetricType) => (store().uiState.distributionChartConfig.metric = metric)
              "
            />
            <OptionsSelector
              class="mt-2"
              title="Scale x-Axis:"
              :labels="['Linear', 'Logarithmic']"
              :defaultSelected="store().uiState.distributionChartConfig.xScale == 'linear' ? 0 : 1"
              @selection-changed="
                (i: number) =>
                  (store().uiState.distributionChartConfig.xScale =
                    i == 0 ? 'linear' : 'logarithmic')
              "
            />
          </ScrollableComponent>
        </div>
      </Container>

      <Container class="flex max-h-0 min-h-full flex-1 flex-col space-y-2 print:hidden">
        <div class="flex flex-row items-center space-x-8">
          <h2>Top Comparisons:</h2>
          <ToolTipComponent direction="bottom" class="flex-grow">
            <template #default>
              <SearchBarComponent
                placeholder="Filter/Unhide Comparisons"
                @input-changed="(value) => (searchString = value)"
              />
            </template>
            <template #tooltip>
              <p class="whitespace-pre text-sm">
                Type in the name of a submission to only show comparisons that contain this
                submission.
              </p>
              <p class="whitespace-pre text-sm">Fully written out names get unhidden.</p>
            </template>
          </ToolTipComponent>

          <Button class="w-24 print:hidden" @click="changeAnnoymousForAll()">
            {{
              store().state.anonymous.size == store().getSubmissionIds.length
                ? 'Show All'
                : 'Hide All'
            }}
          </Button>
        </div>
        <OptionsSelector
          title="Sort By:"
          :defaultSelected="getSortingMetric()"
          :labels="tableSortingOptions"
          @selection-changed="(index: number) => changeSortingMetric(index)"
        />
        <ComparisonsTable
          :clusters="overview.clusters"
          :top-comparisons="displayedComparisons"
<<<<<<< HEAD
          class="min-h-0 flex-1 print:min-h-full print:flex-grow"
        />
=======
          class="min-h-0 flex-1"
        >
          <template #footer v-if="overview.topComparisons.length < overview.totalComparisons">
            <p class="w-full pt-1 text-center font-bold">
              Not all comparisons are shown. To see more, re-run JPlag with a higher maximum number
              argument.
            </p>
          </template>
        </ComparisonsTable>
>>>>>>> 2418f813
      </Container>
    </div>
  </div>
</template>

<script setup lang="ts">
import { computed, ref, watch, type PropType, onErrorCaptured } from 'vue'
import { redirectOnError, router } from '@/router'
import DistributionDiagram from '@/components/DistributionDiagram.vue'
import ComparisonsTable from '@/components/ComparisonsTable.vue'
import { store } from '@/stores/store'
import Container from '@/components/ContainerComponent.vue'
import Button from '@/components/ButtonComponent.vue'
import ScrollableComponent from '@/components/ScrollableComponent.vue'
import { MetricType, metricToolTips } from '@/model/MetricType'
import SearchBarComponent from '@/components/SearchBarComponent.vue'
import TextInformation from '@/components/TextInformation.vue'
import type { ComparisonListElement } from '@/model/ComparisonListElement'
import MetricSelector from '@/components/optionsSelectors/MetricSelector.vue'
import ToolTipComponent from '@/components/ToolTipComponent.vue'
import OptionsSelector from '@/components/optionsSelectors/OptionsSelectorComponent.vue'
import { Overview } from '@/model/Overview'
import type { Cluster } from '@/model/Cluster'
import type { ToolTipLabel } from '@/model/ui/ToolTip'

const props = defineProps({
  overview: {
    type: Object as PropType<Overview>,
    required: true
  }
})

const searchString = ref('')
const tableSortingMetricOptions = [MetricType.AVERAGE, MetricType.MAXIMUM]
const tableSortingOptions = computed(() => {
  const options: (ToolTipLabel | string)[] = tableSortingMetricOptions.map((metric) => {
    return {
      displayValue: metricToolTips[metric].longName,
      tooltip: metricToolTips[metric].tooltip
    }
  })
  options.push('Cluster')
  return options
})

function changeSortingMetric(index: number) {
  store().uiState.comparisonTableSortingMetric =
    index < tableSortingMetricOptions.length ? tableSortingMetricOptions[index] : MetricType.AVERAGE
  store().uiState.comparisonTableClusterSorting = tableSortingOptions.value[index] == 'Cluster'
}

function getSortingMetric() {
  if (store().uiState.comparisonTableClusterSorting) {
    return tableSortingOptions.value.indexOf('Cluster')
  }
  return tableSortingMetricOptions.indexOf(store().uiState.comparisonTableSortingMetric)
}

/**
 * This funtion gets called when the search bar for the compariosn table has been updated.
 * It updates the displayed comparisons to only show the ones that  have part of any search result in their id. The search is not case sensitive. The parts can be seprarated by commas or spaces.
 * It also updates the annonmous set to unhide a submission if its name was typed in the search bar at any point in time.
 *
 * @param newVal The new value of the search bar
 */
function getFilteredComparisons(comparisons: ComparisonListElement[]) {
  const searches = searchString.value
    .trimEnd()
    .toLowerCase()
    .split(/ +/g)
    .map((s) => s.trim().replace(/,/g, ''))
  if (searches.length == 0) {
    return comparisons
  }

  return comparisons.filter((c) => {
    const id1 = c.firstSubmissionId.toLowerCase()
    const id2 = c.secondSubmissionId.toLowerCase()
    return searches.some((s) => id1.includes(s) || id2.includes(s))
  })
}

function getClusterIndexFor(id1: string, id2: string) {
  let clusterIndex = -1
  props.overview.clusters.forEach((c: Cluster, index: number) => {
    if (c.members.includes(id1) && c.members.includes(id2) && c.members.length > 2) {
      clusterIndex = index
    }
  })
  return clusterIndex
}

function getClusterFor(id1: string, id2: string) {
  const index = getClusterIndexFor(id1, id2)
  if (index < 0) {
    return { averageSimilarity: 0 }
  }
  return props.overview.clusters[index]
}

function getSortedComparisons(comparisons: ComparisonListElement[]) {
  comparisons.sort(
    (a, b) =>
      b.similarities[store().uiState.comparisonTableSortingMetric] -
      a.similarities[store().uiState.comparisonTableSortingMetric]
  )

  if (store().uiState.comparisonTableClusterSorting) {
    comparisons.sort(
      (a, b) =>
        getClusterIndexFor(b.firstSubmissionId, b.secondSubmissionId) -
        getClusterIndexFor(a.firstSubmissionId, a.secondSubmissionId)
    )

    comparisons.sort(
      (a, b) =>
        getClusterFor(b.firstSubmissionId, b.secondSubmissionId).averageSimilarity -
        getClusterFor(a.firstSubmissionId, a.secondSubmissionId).averageSimilarity
    )
  }

  let index = 0
  comparisons.forEach((c) => {
    c.sortingPlace = index++
  })
  return props.overview.topComparisons
}

const displayedComparisons = computed(() => {
  const comparisons = getFilteredComparisons(getSortedComparisons(props.overview.topComparisons))
  let index = 1
  comparisons.forEach((c) => {
    c.id = index++
  })
  return comparisons
})

// Update the anonymous set
watch(searchString, () => {
  const searches = searchString.value
    .trimEnd()
    .toLowerCase()
    .split(/ +/g)
    .map((s) => s.trim().replace(/,/g, ''))
  if (searches.length == 0) {
    return
  }

  for (const search of searches) {
    for (const submissionId of store().getSubmissionIds) {
      if (submissionId.toLowerCase() == search) {
        store().state.anonymous.delete(submissionId)
      }
    }
  }
})

/**
 * Sets the annonymous set to empty if it is full or adds all submission ids to it if it is not full
 */
function changeAnnoymousForAll() {
  if (store().state.anonymous.size == store().getSubmissionIds.length) {
    store().state.anonymous.clear()
  } else {
    store().state.anonymous = new Set(store().getSubmissionIds)
  }
}

const hasMoreSubmissionPaths = computed(() => props.overview.submissionFolderPath.length > 1)
const submissionPathValue = computed(() =>
  hasMoreSubmissionPaths.value
    ? 'Click More to see all paths'
    : props.overview.submissionFolderPath[0]
)

onErrorCaptured((error) => {
  redirectOnError(error, 'Error displaying overview:\n')
  return false
})
</script><|MERGE_RESOLUTION|>--- conflicted
+++ resolved
@@ -6,13 +6,8 @@
     <div class="relative left-0 right-0 top-0 flex space-x-5 p-5 pb-0">
       <Container class="flex-grow">
         <h2>JPlag Report</h2>
-<<<<<<< HEAD
         <div class="flex flex-row items-center space-x-5 print:flex-col">
-          <TextInformation label="Directory">{{ submissionPathValue }}</TextInformation>
-=======
-        <div class="flex flex-row items-center space-x-5">
           <TextInformation label="Submission Directory">{{ submissionPathValue }}</TextInformation>
->>>>>>> 2418f813
           <TextInformation label="Total Submissions">{{
             store().getSubmissionIds.length
           }}</TextInformation>
@@ -143,11 +138,7 @@
         <ComparisonsTable
           :clusters="overview.clusters"
           :top-comparisons="displayedComparisons"
-<<<<<<< HEAD
           class="min-h-0 flex-1 print:min-h-full print:flex-grow"
-        />
-=======
-          class="min-h-0 flex-1"
         >
           <template #footer v-if="overview.topComparisons.length < overview.totalComparisons">
             <p class="w-full pt-1 text-center font-bold">
@@ -156,7 +147,6 @@
             </p>
           </template>
         </ComparisonsTable>
->>>>>>> 2418f813
       </Container>
     </div>
   </div>
