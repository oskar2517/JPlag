<!--
  A view displaying the overview file of a JPlag report.
-->
<template>
  <div class="absolute bottom-0 left-0 right-0 top-0 flex flex-col">
    <div class="relative left-0 right-0 top-0 flex space-x-5 p-5 pb-0">
      <Container class="flex-grow">
        <h2>JPlag Report</h2>
        <div class="flex flex-row items-center space-x-5">
          <TextInformation label="Directory">{{ submissionPathValue }}</TextInformation>
          <TextInformation label="Total Submissions">{{
            store().getSubmissionIds.length
          }}</TextInformation>
          <TextInformation label="Total Comparisons">{{
            overview.totalComparisons
          }}</TextInformation>
          <TextInformation label="Min Match Length">{{
            overview.matchSensitivity
          }}</TextInformation>

          <ToolTipComponent direction="left">
            <template #default>
              <Button @click="router.push({ name: 'InfoView' })"> More </Button>
            </template>
            <template #tooltip>
              <p class="whitespace-pre text-sm">More information about the CLI run of JPlag</p>
            </template>
          </ToolTipComponent>
        </div>
      </Container>
    </div>

    <div class="relative bottom-0 left-0 right-0 flex flex-grow space-x-5 p-5 pt-5">
      <Container class="flex max-h-0 min-h-full flex-1 flex-col">
        <h2>Distribution of Comparisons:</h2>
        <DistributionDiagram
          :distribution="overview.distribution[store().uiState.distributionChartConfig.metric]"
          :x-scale="store().uiState.distributionChartConfig.xScale"
          class="h-2/3 w-full"
        />
        <div class="flex flex-grow flex-col space-y-1">
          <h3 class="text-lg underline">Options:</h3>
<<<<<<< HEAD
          <ScrollableComponent class="flex-grow space-y-2">
            <OptionsSelector
              name="Metric"
              :labels="['Average', 'Maximum']"
              :defaultSelected="getIndexFromMetric(store().uiState.distributionChartConfig.metric)"
              @selection-changed="
                (i: number) =>
                  (store().uiState.distributionChartConfig.metric = getMetricFromNumber(i))
=======
          <ScrollableComponent class="h-fit flex-grow">
            <MetricSelector
              class="mt-2"
              title="Metric:"
              @selection-changed="
                (metric: MetricType) => (selectedDistributionDiagramMetric = metric)
>>>>>>> 86a17200
              "
            />
            <OptionsSelector
              class="mt-2"
              title="Scale x-Axis:"
              :labels="['Linear', 'Logarithmic']"
              :defaultSelected="store().uiState.distributionChartConfig.xScale == 'linear' ? 0 : 1"
              @selection-changed="
                (i: number) =>
                  (store().uiState.distributionChartConfig.xScale =
                    i == 0 ? 'linear' : 'logarithmic')
              "
            />
          </ScrollableComponent>
        </div>
      </Container>

      <Container class="flex max-h-0 min-h-full flex-1 flex-col space-y-2">
        <div class="flex flex-row items-center space-x-8">
          <h2>Top Comparisons:</h2>
          <ToolTipComponent direction="bottom" class="flex-grow">
            <template #default>
              <SearchBarComponent
                placeholder="Filter/Unhide Comparisons"
                @input-changed="(value) => (searchString = value)"
              />
            </template>
            <template #tooltip>
              <p class="whitespace-pre text-sm">
                Type in the name of a submission to only show comparisons that contain this
                submission.
              </p>
              <p class="whitespace-pre text-sm">Fully written out names get unhidden.</p>
            </template>
          </ToolTipComponent>

          <Button class="w-24" @click="changeAnnoymousForAll()">
            {{
              store().state.anonymous.size == store().getSubmissionIds.length
                ? 'Show All'
                : 'Hide All'
            }}
          </Button>
        </div>
<<<<<<< HEAD
        <OptionsSelector
          name="Sort By"
          :labels="['Average Similarity', 'Maximum Similarity']"
          :defaultSelected="getIndexFromMetric(store().uiState.comparisonTableSortingMetric)"
          @selection-changed="
            (index) => (store().uiState.comparisonTableSortingMetric = getMetricFromNumber(index))
          "
=======
        <MetricSelector
          title="Sort By:"
          @selection-changed="(metric: MetricType) => (comparisonTableSortingMetric = metric)"
>>>>>>> 86a17200
        />
        <ComparisonsTable
          :clusters="overview.clusters"
          :top-comparisons="displayedComparisons"
          class="min-h-0 flex-1"
        />
      </Container>
    </div>
  </div>
</template>

<script setup lang="ts">
import { computed, onErrorCaptured, ref, watch } from 'vue'
import { router } from '@/router'
import DistributionDiagram from '@/components/DistributionDiagram.vue'
import ComparisonsTable from '@/components/ComparisonsTable.vue'
import { OverviewFactory } from '@/model/factories/OverviewFactory'
import { store } from '@/stores/store'
import Container from '@/components/ContainerComponent.vue'
import Button from '@/components/ButtonComponent.vue'
import ScrollableComponent from '@/components/ScrollableComponent.vue'
import { MetricType } from '@/model/MetricType'
import SearchBarComponent from '@/components/SearchBarComponent.vue'
import TextInformation from '@/components/TextInformation.vue'
import type { ComparisonListElement } from '@/model/ComparisonListElement'
import MetricSelector from '@/components/optionsSelectors/MetricSelector.vue'
import ToolTipComponent from '@/components/ToolTipComponent.vue'
import OptionsSelector from '@/components/optionsSelectors/OptionsSelectorComponent.vue'

const overview = await OverviewFactory.getOverview()

const searchString = ref('')

/**
 * This funtion gets called when the search bar for the compariosn table has been updated.
 * It updates the displayed comparisons to only show the ones that  have part of any search result in their id. The search is not case sensitive. The parts can be seprarated by commas or spaces.
 * It also updates the annonmous set to unhide a submission if its name was typed in the search bar at any point in time.
 *
 * @param newVal The new value of the search bar
 */
function getFilteredComparisons(comparisons: ComparisonListElement[]) {
  const searches = searchString.value
    .trimEnd()
    .toLowerCase()
    .split(/ +/g)
    .map((s) => s.trim().replace(/,/g, ''))
  if (searches.length == 0) {
    return comparisons
  }

  return comparisons.filter((c) => {
    const id1 = c.firstSubmissionId.toLowerCase()
    const id2 = c.secondSubmissionId.toLowerCase()
    return searches.some((s) => id1.includes(s) || id2.includes(s))
  })
}

function getSortedComparisons(comparisons: ComparisonListElement[]) {
  comparisons.sort(
    (a, b) =>
      b.similarities[store().uiState.comparisonTableSortingMetric] -
      a.similarities[store().uiState.comparisonTableSortingMetric]
  )
  let index = 0
  comparisons.forEach((c) => {
    c.sortingPlace = index++
  })
  return overview.topComparisons
}

const displayedComparisons = computed(() => {
  const comparisons = getFilteredComparisons(getSortedComparisons(overview.topComparisons))
  let index = 1
  comparisons.forEach((c) => {
    c.id = index++
  })
  return comparisons
})

// Update the anonymous set
watch(searchString, () => {
  const searches = searchString.value
    .trimEnd()
    .toLowerCase()
    .split(/ +/g)
    .map((s) => s.trim().replace(/,/g, ''))
  if (searches.length == 0) {
    return
  }

  for (const search of searches) {
    for (const submissionId of store().getSubmissionIds) {
      if (submissionId.toLowerCase() == search) {
        store().state.anonymous.delete(submissionId)
      }
    }
  }
})

/**
 * Sets the annonymous set to empty if it is full or adds all submission ids to it if it is not full
 */
function changeAnnoymousForAll() {
  if (store().state.anonymous.size == store().getSubmissionIds.length) {
    store().state.anonymous.clear()
  } else {
    store().state.anonymous = new Set(store().getSubmissionIds)
  }
}

<<<<<<< HEAD
function getMetricFromNumber(metric: number) {
  if (metric == 0) {
    return MetricType.AVERAGE
  } else {
    return MetricType.MAXIMUM
  }
}

function getIndexFromMetric(metric: MetricType) {
  if (metric == MetricType.AVERAGE) {
    return 0
  } else {
    return 1
  }
}
=======
const selectedDistributionDiagramMetric = ref(MetricType.AVERAGE)
>>>>>>> 86a17200

const hasMoreSubmissionPaths = overview.submissionFolderPath.length > 1
const submissionPathValue = hasMoreSubmissionPaths
  ? 'Click More to see all paths'
  : overview.submissionFolderPath[0]

onErrorCaptured((e) => {
  console.log(e)
  router.push({
    name: 'ErrorView',
    state: {
      message: 'Overview.json could not be found!',
      to: '/',
      routerInfo: 'back to FileUpload page'
    }
  })
  store().clearStore()
  return false
})
</script><|MERGE_RESOLUTION|>--- conflicted
+++ resolved
@@ -40,23 +40,13 @@
         />
         <div class="flex flex-grow flex-col space-y-1">
           <h3 class="text-lg underline">Options:</h3>
-<<<<<<< HEAD
-          <ScrollableComponent class="flex-grow space-y-2">
-            <OptionsSelector
-              name="Metric"
-              :labels="['Average', 'Maximum']"
-              :defaultSelected="getIndexFromMetric(store().uiState.distributionChartConfig.metric)"
-              @selection-changed="
-                (i: number) =>
-                  (store().uiState.distributionChartConfig.metric = getMetricFromNumber(i))
-=======
           <ScrollableComponent class="h-fit flex-grow">
             <MetricSelector
               class="mt-2"
               title="Metric:"
+              :defaultSelected="store().uiState.distributionChartConfig.metric"
               @selection-changed="
-                (metric: MetricType) => (selectedDistributionDiagramMetric = metric)
->>>>>>> 86a17200
+                (metric: MetricType) => (store().uiState.distributionChartConfig.metric = metric)
               "
             />
             <OptionsSelector
@@ -101,19 +91,12 @@
             }}
           </Button>
         </div>
-<<<<<<< HEAD
-        <OptionsSelector
-          name="Sort By"
-          :labels="['Average Similarity', 'Maximum Similarity']"
-          :defaultSelected="getIndexFromMetric(store().uiState.comparisonTableSortingMetric)"
-          @selection-changed="
-            (index) => (store().uiState.comparisonTableSortingMetric = getMetricFromNumber(index))
-          "
-=======
         <MetricSelector
           title="Sort By:"
-          @selection-changed="(metric: MetricType) => (comparisonTableSortingMetric = metric)"
->>>>>>> 86a17200
+          :defaultSelected="store().uiState.comparisonTableSortingMetric"
+          @selection-changed="
+            (metric: MetricType) => (store().uiState.comparisonTableSortingMetric = metric)
+          "
         />
         <ComparisonsTable
           :clusters="overview.clusters"
@@ -224,33 +207,13 @@
   }
 }
 
-<<<<<<< HEAD
-function getMetricFromNumber(metric: number) {
-  if (metric == 0) {
-    return MetricType.AVERAGE
-  } else {
-    return MetricType.MAXIMUM
-  }
-}
-
-function getIndexFromMetric(metric: MetricType) {
-  if (metric == MetricType.AVERAGE) {
-    return 0
-  } else {
-    return 1
-  }
-}
-=======
-const selectedDistributionDiagramMetric = ref(MetricType.AVERAGE)
->>>>>>> 86a17200
-
 const hasMoreSubmissionPaths = overview.submissionFolderPath.length > 1
 const submissionPathValue = hasMoreSubmissionPaths
   ? 'Click More to see all paths'
   : overview.submissionFolderPath[0]
 
 onErrorCaptured((e) => {
-  console.log(e)
+  console.log('here', e)
   router.push({
     name: 'ErrorView',
     state: {
