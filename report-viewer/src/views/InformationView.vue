<template>
  <div class="absolute bottom-0 left-0 right-0 top-0 flex flex-row space-x-5 p-5">
    <Container class="flex max-h-0 min-h-full flex-1 flex-col overflow-hidden">
      <h2>Run Options:</h2>

      <ScrollableComponent class="flex-grow px-4 pt-2">
<<<<<<< HEAD
        <div v-if="options == undefined">
          <TextInformation label="Submission Directory" class="pb-1">{{
            overview.submissionFolderPath.join(', ')
          }}</TextInformation>
          <TextInformation label="Basecode Directory" class="pb-1">{{
            overview.baseCodeFolderPath
          }}</TextInformation>
          <TextInformation label="Language" class="pb-1">{{ overview.language }}</TextInformation>
          <TextInformation label="File Extensions" class="pb-1">{{
            overview.fileExtensions.join(', ')
          }}</TextInformation>
          <TextInformation label="Min Token Match" class="pb-1">{{
            overview.matchSensitivity
          }}</TextInformation>
        </div>

        <div v-else class="space-y-2">
          <TextInformation label="Language">{{ options.language }}</TextInformation>
          <TextInformation label="Min Token Match">{{ options.minTokenMatch }}</TextInformation>
          <TextInformation label="Submission Directories">{{
            options.submissionDirectories.join(', ')
          }}</TextInformation>
          <TextInformation label="Old Directories">{{
            options.oldDirectories.join(', ')
          }}</TextInformation>
          <TextInformation label="Base Directory">{{ options.baseDirectory }}</TextInformation>
          <TextInformation label="Subdirectory Name">{{
            options.subDirectoryName
          }}</TextInformation>
          <TextInformation label="File Suffixes">{{
            options.fileSuffixes.join(', ')
          }}</TextInformation>
          <TextInformation label="Exclusion File Name">{{
            options.exclusionFileName
          }}</TextInformation>
          <TextInformation label="Similarity Metric">{{
            metricToolTips[options.similarityMetric].longName
          }}</TextInformation>
          <TextInformation label="Similarity Threshold">{{
            options.similarityThreshold
          }}</TextInformation>
          <TextInformation label="Max Comparison Count">{{
            options.maxNumberComparisons
          }}</TextInformation>

          <div class="!mt-5 space-y-2" v-if="options.clusterOptions.enabled">
            <h3 class="font-bold">Clustering:</h3>
            <TextInformation label="Similarity Metric">{{
              metricToolTips[options.clusterOptions.similarityMetric].longName
            }}</TextInformation>
            <TextInformation label="Algorithm">{{
              options.clusterOptions.algorithm
            }}</TextInformation>

            <div
              v-if="options.clusterOptions.algorithm.toLowerCase() == 'spectral'"
              class="space-y-2"
            >
              <TextInformation label="Spectral Bandwidth">{{
                options.clusterOptions.spectralBandwidth
              }}</TextInformation>
              <TextInformation label="Spectral Gausssian Process Variance">{{
                options.clusterOptions.spectralGaussianProcessVariance
              }}</TextInformation>
              <TextInformation label="Spectral Min Runs">{{
                options.clusterOptions.spectralMinRuns
              }}</TextInformation>
              <TextInformation label="Spectral Max Runs">{{
                options.clusterOptions.spectralMaxRuns
              }}</TextInformation>
              <TextInformation label="K-Means Iterations">{{
                options.clusterOptions.spectralMaxKMeansIterations
              }}</TextInformation>
            </div>

            <TextInformation v-else label="Agglomerative Treshold">{{
              options.clusterOptions.agglomerativeThreshold
            }}</TextInformation>

            <TextInformation label="Preprocessor">{{
              options.clusterOptions.preprocessor
            }}</TextInformation>
            <TextInformation label="Preprocessor Threshold">{{
              options.clusterOptions.preprocessorThreshold
            }}</TextInformation>
            <TextInformation label="Preprocessor Percentile">{{
              options.clusterOptions.preprocessorPercentile
            }}</TextInformation>
            <TextInformation label="Inter Cluster Similarity">{{
              options.clusterOptions.interClusterSimilarity
            }}</TextInformation>
          </div>

          <div class="mt-5 space-y-2" v-if="options.mergingOptions.enabled">
            <h3 class="font-bold">Match Merging:</h3>
            <TextInformation label="Min Neighbor Length">{{
              options.mergingOptions.minNeighborLength
            }}</TextInformation>
            <TextInformation label="Max Gap Size"
              >{{ options.mergingOptions.maxGapSize }} }}</TextInformation
            >
          </div>
        </div>
=======
        <TextInformation label="Submission Directory" class="pb-1">{{
          overview.submissionFolderPath.join(', ')
        }}</TextInformation>
        <TextInformation label="Basecode Directory" class="pb-1">{{
          overview.baseCodeFolderPath
        }}</TextInformation>
        <TextInformation label="Language" class="pb-1">{{ overview.language }}</TextInformation>
        <TextInformation label="File Extentions" class="pb-1">{{
          overview.fileExtensions.join(', ')
        }}</TextInformation>
        <TextInformation label="Min Token Match" class="pb-1">{{
          overview.matchSensitivity
        }}</TextInformation>
        <TextInformation label="Result File Name">{{
          store().state.uploadedFileName
        }}</TextInformation>
>>>>>>> 1070c0f2
      </ScrollableComponent>
    </Container>

    <Container class="flex max-h-0 min-h-full flex-1 flex-col overflow-hidden">
      <h2>Run Data:</h2>

      <ScrollableComponent class="flex-grow px-4 pt-2">
        <TextInformation label="Date of Execution" class="pb-1">{{
          overview.dateOfExecution
        }}</TextInformation>
        <TextInformation label="Execution Duration" class="pb-1"
          >{{ overview.durationOfExecution }} ms</TextInformation
        >
        <TextInformation label="Total Submissions" class="pb-1">{{
          store().getSubmissionIds.length
        }}</TextInformation>
        <TextInformation label="Total Comparisons" class="pb-1">{{
          overview.totalComparisons
        }}</TextInformation>
        <TextInformation label="Shown Comparisons" class="pb-1">{{
          overview.shownComparisons
        }}</TextInformation>
        <TextInformation label="Missing Comparisons" class="pb-1">{{
          overview.missingComparisons
        }}</TextInformation>
      </ScrollableComponent>
    </Container>
  </div>
</template>

<script setup lang="ts">
import Container from '@/components/ContainerComponent.vue'
import TextInformation from '@/components/TextInformation.vue'
import ScrollableComponent from '@/components/ScrollableComponent.vue'
import { store } from '@/stores/store'
import { Overview } from '@/model/Overview'
import { onErrorCaptured, type PropType } from 'vue'
import { redirectOnError } from '@/router'
import type { CliOptions } from '@/model/CliOptions'
import { metricToolTips } from '@/model/MetricType'

defineProps({
  overview: {
    type: Object as PropType<Overview>,
    required: true
  },
  options: {
    type: Object as PropType<CliOptions>,
    // @deprecated since 5.0.0. When pre 5.0.0 format is no longer supported this can be made required
    required: false
  }
})

onErrorCaptured((error) => {
  redirectOnError(error, 'Error displaying information:\n', 'OverviewView', 'Back to overview')
  return false
})
</script><|MERGE_RESOLUTION|>--- conflicted
+++ resolved
@@ -4,7 +4,6 @@
       <h2>Run Options:</h2>
 
       <ScrollableComponent class="flex-grow px-4 pt-2">
-<<<<<<< HEAD
         <div v-if="options == undefined">
           <TextInformation label="Submission Directory" class="pb-1">{{
             overview.submissionFolderPath.join(', ')
@@ -18,6 +17,9 @@
           }}</TextInformation>
           <TextInformation label="Min Token Match" class="pb-1">{{
             overview.matchSensitivity
+          }}</TextInformation>
+          <TextInformation label="Result File Name">{{
+            store().state.uploadedFileName
           }}</TextInformation>
         </div>
 
@@ -48,6 +50,9 @@
           }}</TextInformation>
           <TextInformation label="Max Comparison Count">{{
             options.maxNumberComparisons
+          }}</TextInformation>
+          <TextInformation label="Result File Name">{{
+            store().state.uploadedFileName
           }}</TextInformation>
 
           <div class="!mt-5 space-y-2" v-if="options.clusterOptions.enabled">
@@ -108,24 +113,6 @@
             >
           </div>
         </div>
-=======
-        <TextInformation label="Submission Directory" class="pb-1">{{
-          overview.submissionFolderPath.join(', ')
-        }}</TextInformation>
-        <TextInformation label="Basecode Directory" class="pb-1">{{
-          overview.baseCodeFolderPath
-        }}</TextInformation>
-        <TextInformation label="Language" class="pb-1">{{ overview.language }}</TextInformation>
-        <TextInformation label="File Extentions" class="pb-1">{{
-          overview.fileExtensions.join(', ')
-        }}</TextInformation>
-        <TextInformation label="Min Token Match" class="pb-1">{{
-          overview.matchSensitivity
-        }}</TextInformation>
-        <TextInformation label="Result File Name">{{
-          store().state.uploadedFileName
-        }}</TextInformation>
->>>>>>> 1070c0f2
       </ScrollableComponent>
     </Container>
 
