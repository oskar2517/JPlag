<template>
  <div class="absolute bottom-0 left-0 right-0 top-0 flex flex-row space-x-5 p-5">
    <Container class="flex max-h-0 min-h-full flex-1 flex-col overflow-hidden">
      <h2>Run Options:</h2>

      <ScrollableComponent class="flex-grow px-4 pt-2">
        <TextInformation label="Submission Directory" class="pb-1">{{
          overview.submissionFolderPath.join(', ')
        }}</TextInformation>
        <TextInformation label="Basecode Directory" class="pb-1">{{
          overview.baseCodeFolderPath
        }}</TextInformation>
        <TextInformation label="Language" class="pb-1">{{ overview.language }}</TextInformation>
        <TextInformation label="File Extentions" class="pb-1">{{
          overview.fileExtensions.join(', ')
        }}</TextInformation>
        <TextInformation label="Min Token Match" class="pb-1">{{
          overview.matchSensitivity
        }}</TextInformation>
      </ScrollableComponent>
    </Container>

    <Container class="flex max-h-0 min-h-full flex-1 flex-col overflow-hidden">
      <h2>Run Data:</h2>

      <ScrollableComponent class="flex-grow px-4 pt-2">
        <TextInformation label="Date of Execution" class="pb-1">{{
          overview.dateOfExecution
        }}</TextInformation>
        <TextInformation label="Execution Duration" class="pb-1"
          >{{ overview.durationOfExecution }} ms</TextInformation
        >
        <TextInformation label="Total Submissions" class="pb-1">{{
          store().getSubmissionIds.length
        }}</TextInformation>
        <TextInformation label="Total Comparisons" class="pb-1">{{
          overview.totalComparisons
        }}</TextInformation>
        <TextInformation label="Shown Comparisons" class="pb-1">{{
          overview.shownComparisons
        }}</TextInformation>
        <TextInformation label="Missing Comparisons" class="pb-1">{{
          overview.missingComparisons
        }}</TextInformation>
      </ScrollableComponent>
    </Container>
  </div>
</template>

<script setup lang="ts">
import Container from '@/components/ContainerComponent.vue'
import TextInformation from '@/components/TextInformation.vue'
import ScrollableComponent from '@/components/ScrollableComponent.vue'
import { store } from '@/stores/store'
import { Overview } from '@/model/Overview'
<<<<<<< HEAD
import { computed, onErrorCaptured, type PropType } from 'vue'
import { redirectOnError } from '@/router'
=======
import { type PropType } from 'vue'
>>>>>>> bc6e2f84

defineProps({
  overview: {
    type: Object as PropType<Overview>,
    required: true
  }
})
<<<<<<< HEAD

const totalComparisons = computed(() => props.overview.totalComparisons)
const shownComparisons = computed(() => props.overview.topComparisons.length)
const missingComparisons = computed(() => totalComparisons.value - shownComparisons.value)

onErrorCaptured((error) => {
  redirectOnError(error, 'Error displaying information:\n', 'OverviewView', 'Back to overview')
  return false
})
=======
>>>>>>> bc6e2f84
</script><|MERGE_RESOLUTION|>--- conflicted
+++ resolved
@@ -53,12 +53,8 @@
 import ScrollableComponent from '@/components/ScrollableComponent.vue'
 import { store } from '@/stores/store'
 import { Overview } from '@/model/Overview'
-<<<<<<< HEAD
 import { computed, onErrorCaptured, type PropType } from 'vue'
 import { redirectOnError } from '@/router'
-=======
-import { type PropType } from 'vue'
->>>>>>> bc6e2f84
 
 defineProps({
   overview: {
@@ -66,16 +62,12 @@
     required: true
   }
 })
-<<<<<<< HEAD
 
 const totalComparisons = computed(() => props.overview.totalComparisons)
 const shownComparisons = computed(() => props.overview.topComparisons.length)
-const missingComparisons = computed(() => totalComparisons.value - shownComparisons.value)
 
 onErrorCaptured((error) => {
   redirectOnError(error, 'Error displaying information:\n', 'OverviewView', 'Back to overview')
   return false
 })
-=======
->>>>>>> bc6e2f84
 </script>