<template>
  <div
    class="absolute bottom-0 left-0 right-0 top-0 flex flex-row space-x-5 p-5 print:flex-col print:space-x-0 print:space-y-2 print:p-0"
  >
    <Container class="infoContainer print:!border-none">
      <h2>Run Options:</h2>

      <ScrollableComponent class="flex-grow px-4 pt-2">
        <TextInformation label="Submission Directory" class="pb-1">{{
          overview.submissionFolderPath.join(', ')
        }}</TextInformation>
        <TextInformation label="Basecode Directory" class="pb-1">{{
          overview.baseCodeFolderPath
        }}</TextInformation>
        <TextInformation label="Language" class="pb-1">{{ overview.language }}</TextInformation>
        <TextInformation label="File Extentions" class="pb-1">{{
          overview.fileExtensions.join(', ')
        }}</TextInformation>
        <TextInformation label="Min Token Match" class="pb-1">{{
          overview.matchSensitivity
        }}</TextInformation>
      </ScrollableComponent>
    </Container>

    <Container class="infoContainer print:!border-none">
      <h2>Run Data:</h2>

      <ScrollableComponent class="flex-grow px-4 pt-2">
        <TextInformation label="Date of Execution" class="pb-1">{{
          overview.dateOfExecution
        }}</TextInformation>
        <TextInformation label="Execution Duration" class="pb-1"
          >{{ overview.durationOfExecution }} ms</TextInformation
        >
        <TextInformation label="Total Submissions" class="pb-1">{{
          store().getSubmissionIds.length
        }}</TextInformation>
        <TextInformation label="Total Comparisons" class="pb-1">{{
          overview.totalComparisons
        }}</TextInformation>
        <TextInformation label="Shown Comparisons" class="pb-1">{{
          overview.shownComparisons
        }}</TextInformation>
        <TextInformation label="Missing Comparisons" class="pb-1">{{
          overview.missingComparisons
        }}</TextInformation>
      </ScrollableComponent>
    </Container>
  </div>
</template>

<script setup lang="ts">
import Container from '@/components/ContainerComponent.vue'
import TextInformation from '@/components/TextInformation.vue'
import ScrollableComponent from '@/components/ScrollableComponent.vue'
import { store } from '@/stores/store'
import { Overview } from '@/model/Overview'
import { onErrorCaptured, type PropType } from 'vue'
import { redirectOnError } from '@/router'

defineProps({
  overview: {
    type: Object as PropType<Overview>,
    required: true
  }
})

<<<<<<< HEAD
const totalComparisons = computed(() => props.overview.totalComparisons)
const shownComparisons = computed(() => props.overview.topComparisons.length)
const missingComparisons = computed(() => totalComparisons.value - shownComparisons.value)
</script>

<style scoped lang="postcss">
.infoContainer {
  @apply flex max-h-0 min-h-full flex-1 flex-col overflow-hidden print:max-h-none print:min-h-0 print:flex-none;
}
</style>
=======
onErrorCaptured((error) => {
  redirectOnError(error, 'Error displaying information:\n', 'OverviewView', 'Back to overview')
  return false
})
</script>
>>>>>>> 2418f813
<|MERGE_RESOLUTION|>--- conflicted
+++ resolved
@@ -65,21 +65,14 @@
   }
 })
 
-<<<<<<< HEAD
-const totalComparisons = computed(() => props.overview.totalComparisons)
-const shownComparisons = computed(() => props.overview.topComparisons.length)
-const missingComparisons = computed(() => totalComparisons.value - shownComparisons.value)
+onErrorCaptured((error) => {
+  redirectOnError(error, 'Error displaying information:\n', 'OverviewView', 'Back to overview')
+  return false
+})
 </script>
 
 <style scoped lang="postcss">
 .infoContainer {
   @apply flex max-h-0 min-h-full flex-1 flex-col overflow-hidden print:max-h-none print:min-h-0 print:flex-none;
 }
-</style>
-=======
-onErrorCaptured((error) => {
-  redirectOnError(error, 'Error displaying information:\n', 'OverviewView', 'Back to overview')
-  return false
-})
-</script>
->>>>>>> 2418f813
+</style>