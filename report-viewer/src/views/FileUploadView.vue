<!--
  Starting view of the application. Presents the options for loading a JPlag report.
-->
<template>
  <div
    class="flex h-screen items-center text-center"
    @dragover.prevent
    @drop.prevent="uploadFileOnDrag"
  >
    <div class="w-screen">
      <div>
        <img
          class="mx-auto mt-8 h-auto w-60"
          src="@/assets/jplag-light-transparent.png"
          alt="JPlag Logo"
          v-if="store().uiState.useDarkMode"
        />
        <img
          class="mx-auto mt-8 h-auto w-60"
          src="@/assets/jplag-dark-transparent.png"
          alt="JPlag Logo"
          v-else
        />
      </div>
      <h1 class="text-7xl">JPlag Report Viewer</h1>
      <div v-if="!hasQueryFile && !loadingFiles && !exampleFiles">
        <div
          class="mx-auto mt-10 flex w-96 cursor-pointer flex-col justify-center rounded-md border-1 border-accent-dark bg-accent bg-opacity-25 px-5 py-5"
          @click="uploadFileThroughWindow()"
        >
          <div>Drag and Drop zip/Json file on this page</div>
          <div>Or click here to select a file</div>
        </div>
        <div>(No files will be uploaded)</div>
        <Button class="mx-auto mt-8 w-fit" @click="continueWithLocal" v-if="localFiles">
          Continue with local files
        </Button>
      </div>
      <LoadingCircle v-else-if="loadingFiles" class="space-y-5 pt-5" />
      <div v-else-if="exampleFiles" class="pt-5">
        <Button class="mx-auto w-fit text-xl" @click="continueWithLocal()"> View Example </Button>
      </div>
      <div v-if="errors.length > 0" class="text-error">
        <p>{{ getErrorText() }}</p>
        <p>For more details check the console.</p>
      </div>
    </div>
    <VersionInfoComponent class="absolute bottom-3 left-3" />
  </div>
</template>

<script setup lang="ts">
import { onErrorCaptured, ref, type Ref } from 'vue'
import { useRoute } from 'vue-router'
import { router } from '@/router'
import { store } from '@/stores/store'
import Button from '@/components/ButtonComponent.vue'
import VersionInfoComponent from '@/components/VersionInfoComponent.vue'
import LoadingCircle from '@/components/LoadingCircle.vue'
import { JsonFileHandler } from '@/utils/fileHandling/JsonFileHandler'
import { ZipFileHandler } from '@/utils/fileHandling/ZipFileHandler'
import { BaseFactory } from '@/model/factories/BaseFactory'

store().clearStore()
<<<<<<< HEAD
const localFiles = ref(false)
=======

const exampleFiles = ref(import.meta.env.MODE == 'demo')
const localFiles: Ref<'json' | 'zip' | 'none'> = ref('none')
>>>>>>> 480fccaa
// Checks whether local files exist
fetch('/files/overview.json')
  .then((response) => {
    if (response.status == 200) {
      localFiles.value = true
    }
  })
  .catch(() => {})

<<<<<<< HEAD
BaseFactory.useLocalZipMode().then((value) => {
  if (value) {
    navigateToOverview()
  }
})

=======
document.title = 'JPlag Report Viewer'
>>>>>>> 480fccaa
const loadingFiles = ref(false)
type fileMethod = 'query' | 'local' | 'upload' | 'unknown'
const errors: Ref<{ error: Error; source: fileMethod }[]> = ref([])

// Loads file passed in query param, if any.
const queryParams = useRoute().query
let queryFileURL: URL | null = null
if (typeof queryParams.file === 'string' && queryParams.file !== '') {
  try {
    queryFileURL = new URL(queryParams.file)
  } catch (e) {
    registerError(e as Error, 'query')
    queryFileURL = null
  }
}
if (queryFileURL !== null) {
  loadQueryFile(queryFileURL)
}
const hasQueryFile = queryFileURL !== null

function navigateToOverview() {
  router.push({
    name: 'OverviewView'
  })
}

/**
 * Handles a json file on drop. It read the file and passes the file string to next window.
 * @param file The json file to handle
 */
async function handleJsonFile(file: Blob) {
<<<<<<< HEAD
  store().setLoadingType('single')
  const fileContentType = await new JsonFileHandler().handleFile(file)
  if (fileContentType.fileType === 'overview') {
    navigateToOverview()
  } else if (fileContentType.fileType === 'comparison') {
    navigateToComparisonView(fileContentType.id1, fileContentType.id2)
  }
=======
  try {
    await new JsonFileHandler().handleFile(file)
  } catch (e) {
    registerError(e as Error, 'upload')
    return
  }
  store().setLoadingType({
    local: false,
    zip: false,
    single: true
  })
  navigateToOverview()
>>>>>>> 480fccaa
}

/**
 * Handles a file on drop. It determines the file type and passes it to the corresponding handler.
 * @param file File to handle
 */
async function handleFile(file: Blob) {
  loadingFiles.value = true
  switch (file.type) {
    case 'application/zip':
    case 'application/zip-compressed':
    case 'application/x-zip-compressed':
    case 'application/x-zip':
      store().setLoadingType('zip')
      await new ZipFileHandler().handleFile(file)
      return navigateToOverview()
    case 'application/json':
      return await handleJsonFile(file)
    default:
      throw new Error(`Unknown MIME type '${file.type}'`)
  }
}

/**
 * Handles file drop.
 * @param e Drag event of file drop
 */
async function uploadFileOnDrag(e: DragEvent) {
  let dropped = e.dataTransfer?.files
  try {
    if (dropped?.length === 1) {
      store().state.uploadedFileName = dropped[0].name
      await handleFile(dropped[0])
    } else {
      throw new Error('Not exactly one file')
    }
  } catch (e) {
    registerError(e as Error, 'upload')
  }
}

async function uploadFileThroughWindow() {
  let input = document.createElement('input')
  input.type = 'file'
  input.accept = '.zip,.json'
  input.multiple = false
  input.onchange = () => {
    const files = input.files
    if (!files) {
      return
    }
    const file = files.item(0)
    if (!file) {
      return
    }
    store().state.uploadedFileName = file.name
    handleFile(file)
  }
  input.click()
}

/**
 * Handles click on Continue with query file.
 */
async function loadQueryFile(url: URL) {
  try {
    const response = await fetch(url)
    if (!response.ok) {
      throw new Error('Response not OK')
    }
    await handleFile(await response.blob())
  } catch (e) {
    registerError(e as Error, 'query')
  }
}

/**
 * Handles click on Continue with local files.
 */
function continueWithLocal() {
<<<<<<< HEAD
  store().setLoadingType('local')
=======
  store().state.uploadedFileName = exampleFiles.value ? 'progpedia.zip' : 'results.zip'
  store().setLoadingType({
    local: true,
    zip: localFiles.value === 'zip',
    single: false
  })
>>>>>>> 480fccaa
  navigateToOverview()
}

function registerError(error: Error, source: fileMethod) {
  loadingFiles.value = false
  store().state.uploadedFileName = ''
  errors.value.push({ error, source })
  console.error(error)
}

function getErrorText() {
  function getSourceText(source: fileMethod) {
    if (source == 'unknown') {
      return 'Error:'
    }
    const longNames = {
      query: 'querying files',
      local: 'getting local files',
      upload: 'loading files'
    }
    return 'Error during ' + longNames[source]
  }

  return errors.value.map((e) => `${getSourceText(e.source)}: ${e.error.message}`).join('\n')
}

onErrorCaptured((error) => {
  registerError(error, 'unknown')
  return false
})
</script><|MERGE_RESOLUTION|>--- conflicted
+++ resolved
@@ -62,13 +62,9 @@
 import { BaseFactory } from '@/model/factories/BaseFactory'
 
 store().clearStore()
-<<<<<<< HEAD
+
+const exampleFiles = ref(import.meta.env.MODE == 'demo')
 const localFiles = ref(false)
-=======
-
-const exampleFiles = ref(import.meta.env.MODE == 'demo')
-const localFiles: Ref<'json' | 'zip' | 'none'> = ref('none')
->>>>>>> 480fccaa
 // Checks whether local files exist
 fetch('/files/overview.json')
   .then((response) => {
@@ -78,16 +74,13 @@
   })
   .catch(() => {})
 
-<<<<<<< HEAD
 BaseFactory.useLocalZipMode().then((value) => {
   if (value) {
     navigateToOverview()
   }
 })
 
-=======
 document.title = 'JPlag Report Viewer'
->>>>>>> 480fccaa
 const loadingFiles = ref(false)
 type fileMethod = 'query' | 'local' | 'upload' | 'unknown'
 const errors: Ref<{ error: Error; source: fileMethod }[]> = ref([])
@@ -119,28 +112,14 @@
  * @param file The json file to handle
  */
 async function handleJsonFile(file: Blob) {
-<<<<<<< HEAD
-  store().setLoadingType('single')
-  const fileContentType = await new JsonFileHandler().handleFile(file)
-  if (fileContentType.fileType === 'overview') {
-    navigateToOverview()
-  } else if (fileContentType.fileType === 'comparison') {
-    navigateToComparisonView(fileContentType.id1, fileContentType.id2)
-  }
-=======
   try {
     await new JsonFileHandler().handleFile(file)
   } catch (e) {
     registerError(e as Error, 'upload')
     return
   }
-  store().setLoadingType({
-    local: false,
-    zip: false,
-    single: true
-  })
+  store().setLoadingType('single')
   navigateToOverview()
->>>>>>> 480fccaa
 }
 
 /**
@@ -221,16 +200,8 @@
  * Handles click on Continue with local files.
  */
 function continueWithLocal() {
-<<<<<<< HEAD
+  store().state.uploadedFileName = exampleFiles.value ? 'progpedia.zip' : 'results.zip'
   store().setLoadingType('local')
-=======
-  store().state.uploadedFileName = exampleFiles.value ? 'progpedia.zip' : 'results.zip'
-  store().setLoadingType({
-    local: true,
-    zip: localFiles.value === 'zip',
-    single: false
-  })
->>>>>>> 480fccaa
   navigateToOverview()
 }
 
