<!--
  Starting view of the application. Presents the options for loading a JPlag report.
-->
<template>
  <div
    class="flex h-screen items-center text-center"
    @dragover.prevent
    @drop.prevent="uploadFileOnDrag"
  >
    <div class="w-screen">
      <div>
        <img
          class="mx-auto mt-8 h-auto w-60"
          src="@/assets/jplag-light-transparent.png"
          alt="JPlag Logo"
          v-if="store().uiState.useDarkMode"
        />
        <img
          class="mx-auto mt-8 h-auto w-60"
          src="@/assets/jplag-dark-transparent.png"
          alt="JPlag Logo"
          v-else
        />
      </div>
      <h1 class="text-7xl">JPlag Report Viewer</h1>
      <div v-if="!hasQueryFile && !loadingFiles && !exampleFiles">
        <div
          class="mx-auto mt-10 flex w-96 cursor-pointer flex-col justify-center rounded-md border-1 border-accent-dark bg-accent bg-opacity-25 px-5 py-5"
          @click="uploadFileThroughWindow()"
        >
          <div>Drag and Drop zip/Json file on this page</div>
          <div>Or click here to select a file</div>
        </div>
        <div>(No files will be uploaded)</div>
        <Button class="mx-auto mt-8 w-fit" @click="continueWithLocal" v-if="localFiles">
          Continue with local files
        </Button>
      </div>
      <LoadingCircle v-else-if="loadingFiles" class="space-y-5 pt-5" />
      <div v-else-if="exampleFiles" class="pt-5">
        <Button class="mx-auto w-fit text-xl" @click="continueWithLocal()"> View Example </Button>
      </div>
      <div v-if="errors.length > 0" class="text-error">
        <p>{{ getErrorText() }}</p>
        <p>For more details check the console.</p>
      </div>
    </div>
    <VersionInfoComponent class="absolute bottom-3 left-3" />
  </div>
</template>

<script setup lang="ts">
import { onErrorCaptured, ref, type Ref } from 'vue'
import { useRoute } from 'vue-router'
import { router } from '@/router'
import { store } from '@/stores/store'
import Button from '@/components/ButtonComponent.vue'
import VersionInfoComponent from '@/components/VersionInfoComponent.vue'
import LoadingCircle from '@/components/LoadingCircle.vue'
import { JsonFileHandler } from '@/utils/fileHandling/JsonFileHandler'
import { ZipFileHandler } from '@/utils/fileHandling/ZipFileHandler'
import { BaseFactory } from '@/model/factories/BaseFactory'

store().clearStore()

const exampleFiles = ref(import.meta.env.MODE == 'demo')
const localFiles = ref(false)
// Checks whether local files exist
<<<<<<< HEAD
fetch('/files/overview.json')
  .then((response) => {
    if (response.status == 200) {
      localFiles.value = true
    }
=======
BaseFactory.getLocalFile('files/overview.json')
  .then(() => {
    localFiles.value = true
>>>>>>> 7956543c
  })
  .catch(() => {})

BaseFactory.useLocalZipMode().then((value) => {
<<<<<<< HEAD
  if (value) {
    navigateToOverview()
  }
})

=======
  console.log('Using local zip mode:', value)
  if (value) {
    store().state.uploadedFileName = BaseFactory.zipFileName
    navigateToOverview()
  }
})
>>>>>>> 7956543c
document.title = 'JPlag Report Viewer'

const loadingFiles = ref(false)
type fileMethod = 'query' | 'local' | 'upload' | 'unknown'
const errors: Ref<{ error: Error; source: fileMethod }[]> = ref([])

// Loads file passed in query param, if any.
const queryParams = useRoute().query
let queryFileURL: URL | null = null
if (typeof queryParams.file === 'string' && queryParams.file !== '') {
  try {
    queryFileURL = new URL(queryParams.file)
  } catch (e) {
    registerError(e as Error, 'query')
    queryFileURL = null
  }
}
if (queryFileURL !== null) {
  loadQueryFile(queryFileURL)
}
const hasQueryFile = queryFileURL !== null

function navigateToOverview() {
  router.push({
    name: 'OverviewView'
  })
}

/**
 * Handles a json file on drop. It read the file and passes the file string to next window.
 * @param file The json file to handle
 */
async function handleJsonFile(file: Blob) {
  try {
    await new JsonFileHandler().handleFile(file)
  } catch (e) {
    registerError(e as Error, 'upload')
    return
  }
  store().setLoadingType('single')
  navigateToOverview()
}

/**
 * Handles a file on drop. It determines the file type and passes it to the corresponding handler.
 * @param file File to handle
 */
async function handleFile(file: Blob) {
  loadingFiles.value = true
  switch (file.type) {
    case 'application/zip':
    case 'application/zip-compressed':
    case 'application/x-zip-compressed':
    case 'application/x-zip':
      store().setLoadingType('zip')
      await new ZipFileHandler().handleFile(file)
      return navigateToOverview()
    case 'application/json':
      return await handleJsonFile(file)
    default:
      throw new Error(`Unknown MIME type '${file.type}'`)
  }
}

/**
 * Handles file drop.
 * @param e Drag event of file drop
 */
async function uploadFileOnDrag(e: DragEvent) {
  let dropped = e.dataTransfer?.files
  try {
    if (dropped?.length === 1) {
      store().state.uploadedFileName = dropped[0].name
      await handleFile(dropped[0])
    } else {
      throw new Error('Not exactly one file')
    }
  } catch (e) {
    registerError(e as Error, 'upload')
  }
}

async function uploadFileThroughWindow() {
  let input = document.createElement('input')
  input.type = 'file'
  input.accept = '.zip,.json'
  input.multiple = false
  input.onchange = () => {
    const files = input.files
    if (!files) {
      return
    }
    const file = files.item(0)
    if (!file) {
      return
    }
    store().state.uploadedFileName = file.name
    handleFile(file)
  }
  input.click()
}

/**
 * Handles click on Continue with query file.
 */
async function loadQueryFile(url: URL) {
  try {
    const response = await fetch(url)
    if (!response.ok) {
      throw new Error('Response not OK')
    }
    await handleFile(await response.blob())
  } catch (e) {
    registerError(e as Error, 'query')
  }
}

/**
 * Handles click on Continue with local files.
 */
function continueWithLocal() {
<<<<<<< HEAD
  store().state.uploadedFileName = exampleFiles.value ? 'progpedia.zip' : 'results.zip'
=======
  store().state.uploadedFileName = BaseFactory.zipFileName
>>>>>>> 7956543c
  store().setLoadingType('local')
  navigateToOverview()
}

function registerError(error: Error, source: fileMethod) {
  loadingFiles.value = false
  store().state.uploadedFileName = ''
  errors.value.push({ error, source })
  console.error(error)
}

function getErrorText() {
  function getSourceText(source: fileMethod) {
    if (source == 'unknown') {
      return 'Error:'
    }
    const longNames = {
      query: 'querying files',
      local: 'getting local files',
      upload: 'loading files'
    }
    return 'Error during ' + longNames[source]
  }

  return errors.value.map((e) => `${getSourceText(e.source)}: ${e.error.message}`).join('\n')
}

onErrorCaptured((error) => {
  registerError(error, 'unknown')
  return false
})
</script><|MERGE_RESOLUTION|>--- conflicted
+++ resolved
@@ -66,35 +66,20 @@
 const exampleFiles = ref(import.meta.env.MODE == 'demo')
 const localFiles = ref(false)
 // Checks whether local files exist
-<<<<<<< HEAD
-fetch('/files/overview.json')
-  .then((response) => {
-    if (response.status == 200) {
-      localFiles.value = true
-    }
-=======
 BaseFactory.getLocalFile('files/overview.json')
   .then(() => {
     localFiles.value = true
->>>>>>> 7956543c
   })
   .catch(() => {})
 
 BaseFactory.useLocalZipMode().then((value) => {
-<<<<<<< HEAD
-  if (value) {
-    navigateToOverview()
-  }
-})
-
-=======
   console.log('Using local zip mode:', value)
   if (value) {
     store().state.uploadedFileName = BaseFactory.zipFileName
     navigateToOverview()
   }
 })
->>>>>>> 7956543c
+
 document.title = 'JPlag Report Viewer'
 
 const loadingFiles = ref(false)
@@ -216,11 +201,7 @@
  * Handles click on Continue with local files.
  */
 function continueWithLocal() {
-<<<<<<< HEAD
-  store().state.uploadedFileName = exampleFiles.value ? 'progpedia.zip' : 'results.zip'
-=======
   store().state.uploadedFileName = BaseFactory.zipFileName
->>>>>>> 7956543c
   store().setLoadingType('local')
   navigateToOverview()
 }
