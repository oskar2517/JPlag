<!--
  Starting view of the application. Presents the options for loading a JPlag report.
-->
<template>
  <div
    class="flex h-screen items-center text-center"
    @dragover.prevent
    @drop.prevent="uploadFileOnDrag"
  >
    <div class="w-screen">
      <div>
        <img
          class="mx-auto mt-8 h-auto w-60"
          src="@/assets/jplag-light-transparent.png"
          alt="JPlag Logo"
          v-if="store().uiState.useDarkMode"
        />
        <img
          class="mx-auto mt-8 h-auto w-60"
          src="@/assets/jplag-dark-transparent.png"
          alt="JPlag Logo"
          v-else
        />
      </div>
      <h1 class="text-7xl">JPlag Report Viewer</h1>
      <div v-if="!hasQueryFile && !loadingFiles">
        <div
          class="mx-auto mt-10 flex w-96 cursor-pointer flex-col justify-center rounded-md border-1 border-accent-dark bg-accent bg-opacity-25 px-5 py-5"
          @click="uploadFileThroughWindow()"
        >
          <div>Drag and Drop zip/Json file on this page</div>
          <div>Or click here to select a file</div>
        </div>
        <div>(No files will be uploaded)</div>
        <Button class="mx-auto mt-8 w-fit" @click="continueWithLocal" v-if="localFiles">
          Continue with local files
        </Button>
      </div>
      <LoadingCircle v-else class="space-y-5 pt-5" />
      <div v-if="errors.length > 0" class="text-error">
        <p>{{ getErrorText() }}</p>
        <p>For more details check the console.</p>
      </div>
    </div>
    <VersionInfoComponent class="absolute bottom-3 left-3" />
  </div>
</template>

<script setup lang="ts">
<<<<<<< HEAD
import { ref } from 'vue'
=======
import { onErrorCaptured, ref, type Ref } from 'vue'
>>>>>>> 2418f813
import { useRoute } from 'vue-router'
import { router } from '@/router'
import { store } from '@/stores/store'
import Button from '@/components/ButtonComponent.vue'
import VersionInfoComponent from '@/components/VersionInfoComponent.vue'
import LoadingCircle from '@/components/LoadingCircle.vue'
import { JsonFileHandler } from '@/utils/fileHandling/JsonFileHandler'
import { ZipFileHandler } from '@/utils/fileHandling/ZipFileHandler'
import { BaseFactory } from '@/model/factories/BaseFactory'

store().clearStore()
const localFiles = ref(false)
// Checks whether local files exist
fetch('/files/overview.json')
  .then((response) => {
    if (response.status == 200) {
      localFiles.value = true
    }
  })
  .catch(() => {})

BaseFactory.useLocalZipMode().then((value) => {
  if (value) {
    navigateToOverview()
  }
})

const loadingFiles = ref(false)
type fileMethod = 'query' | 'local' | 'upload' | 'unknown'
const errors: Ref<{ error: Error; source: fileMethod }[]> = ref([])

// Loads file passed in query param, if any.
const queryParams = useRoute().query
let queryFileURL: URL | null = null
if (typeof queryParams.file === 'string' && queryParams.file !== '') {
  try {
    queryFileURL = new URL(queryParams.file)
  } catch (e) {
    registerError(e as Error, 'query')
    queryFileURL = null
  }
}
if (queryFileURL !== null) {
  loadQueryFile(queryFileURL)
}
const hasQueryFile = queryFileURL !== null

function navigateToOverview() {
  router.push({
    name: 'OverviewView'
  })
}

function navigateToComparisonView(firstId: string, secondId: string) {
  router.push({
    name: 'ComparisonView',
    params: {
      firstId,
      secondId
    }
  })
}

/**
 * Handles a json file on drop. It read the file and passes the file string to next window.
 * @param file The json file to handle
 */
async function handleJsonFile(file: Blob) {
  store().setLoadingType('single')
  const fileContentType = await new JsonFileHandler().handleFile(file)
  if (fileContentType.fileType === 'overview') {
    navigateToOverview()
  } else if (fileContentType.fileType === 'comparison') {
    navigateToComparisonView(fileContentType.id1, fileContentType.id2)
  }
}

/**
 * Handles a file on drop. It determines the file type and passes it to the corresponding handler.
 * @param file File to handle
 */
async function handleFile(file: Blob) {
  loadingFiles.value = true
  switch (file.type) {
    case 'application/zip':
    case 'application/zip-compressed':
    case 'application/x-zip-compressed':
    case 'application/x-zip':
      store().setLoadingType('zip')
      await new ZipFileHandler().handleFile(file)
      return navigateToOverview()
    case 'application/json':
      return await handleJsonFile(file)
    default:
      throw new Error(`Unknown MIME type '${file.type}'`)
  }
}

/**
 * Handles file drop.
 * @param e Drag event of file drop
 */
async function uploadFileOnDrag(e: DragEvent) {
  let dropped = e.dataTransfer?.files
  try {
    if (dropped?.length === 1) {
      await handleFile(dropped[0])
    } else {
      throw new Error('Not exactly one file')
    }
  } catch (e) {
    registerError(e as Error, 'upload')
  }
}

async function uploadFileThroughWindow() {
  let input = document.createElement('input')
  input.type = 'file'
  input.accept = '.zip,.json'
  input.multiple = false
  input.onchange = () => {
    const files = input.files
    if (!files) {
      return
    }
    const file = files.item(0)
    if (!file) {
      return
    }
    handleFile(file)
  }
  input.click()
}

/**
 * Handles click on Continue with query file.
 */
async function loadQueryFile(url: URL) {
  try {
    const response = await fetch(url)
    if (!response.ok) {
      throw new Error('Response not OK')
    }
    await handleFile(await response.blob())
  } catch (e) {
    registerError(e as Error, 'query')
  }
}

/**
 * Handles click on Continue with local files.
 */
function continueWithLocal() {
  store().setLoadingType('local')
  navigateToOverview()
}

function registerError(error: Error, source: fileMethod) {
  loadingFiles.value = false
  errors.value.push({ error, source })
  console.error(error)
}

function getErrorText() {
  function getSourceText(source: fileMethod) {
    if (source == 'unknown') {
      return 'Error:'
    }
    const longNames = {
      query: 'querying files',
      local: 'getting local files',
      upload: 'loading files'
    }
    return 'Error during ' + longNames[source]
  }

  return errors.value.map((e) => `${getSourceText(e.source)}: ${e.error.message}`).join('\n')
}

onErrorCaptured((error) => {
  registerError(error, 'unknown')
  return false
})
</script><|MERGE_RESOLUTION|>--- conflicted
+++ resolved
@@ -47,11 +47,7 @@
 </template>
 
 <script setup lang="ts">
-<<<<<<< HEAD
-import { ref } from 'vue'
-=======
-import { onErrorCaptured, ref, type Ref } from 'vue'
->>>>>>> 2418f813
+import { onErrorCaptured, ref } from 'vue'
 import { useRoute } from 'vue-router'
 import { router } from '@/router'
 import { store } from '@/stores/store'
