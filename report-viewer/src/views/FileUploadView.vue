--- conflicted
+++ resolved
@@ -216,9 +216,6 @@
   })
   navigateToOverview()
 }
-<<<<<<< HEAD
-</script>
-=======
 
 function registerError(error: Error, source: fileMethod) {
   loadingFiles.value = false
@@ -246,72 +243,4 @@
   registerError(error, 'unknown')
   return false
 })
-</script>
-
-<style scoped>
-.container {
-  display: flex;
-  flex-direction: column;
-  align-items: center;
-  justify-content: center;
-  width: 100%;
-  height: 100%;
-  background: var(--primary-color-light);
-}
-
-.drop-container {
-  background: lightgrey;
-  border: dashed dodgerblue;
-  align-items: center;
-  justify-content: space-around;
-  border-radius: 10px;
-  padding: 2%;
-}
-
-.drop-container > p {
-  color: dodgerblue;
-  text-align: center;
-}
-
-.local-files-container {
-  display: flex;
-  flex-direction: column;
-  align-items: center;
-}
-
-.local-files-text {
-  font-weight: bold;
-  color: var(--on-background-color);
-}
-
-.local-files-button {
-  font-size: large;
-  background: var(--primary-color);
-  color: var(--on-primary-color);
-  font-weight: bold;
-  padding: 5%;
-  border: none;
-  border-radius: 10px;
-  box-shadow: var(--shadow-color) 2px 3px 3px;
-}
-
-.local-files-button:hover {
-  cursor: pointer;
-  background: var(--primary-color-dark);
-}
-
-input {
-  display: none;
-}
-
-label {
-  font-weight: bold;
-  font-size: larger;
-  background: #ececec;
-  border-radius: 10px;
-  box-shadow: #777777 2px 3px 3px;
-  padding: 2%;
-  margin-top: 1%;
-}
-</style>
->>>>>>> 962ef873
+</script>