--- conflicted
+++ resolved
@@ -9,12 +9,7 @@
           Comparison:
           {{ store().getDisplayName(comparison.firstSubmissionId) }}
           -
-<<<<<<< HEAD
-          {{
-            isAnonymous(comparison.secondSubmissionId)
-              ? 'Submission 2'
-              : store().submissionDisplayName(comparison.secondSubmissionId)
-          }}
+          {{ store().getDisplayName(comparison.secondSubmissionId) }}
           <ToolTipComponent direction="left" class="float-right print:hidden">
             <template #tooltip>
               <p class="whitespace-pre text-sm">
@@ -27,9 +22,6 @@
               </Button>
             </template>
           </ToolTipComponent>
-=======
-          {{ store().getDisplayName(comparison.secondSubmissionId) }}
->>>>>>> 1070c0f2
         </h2>
         <div class="flex flex-row">
           <TextInformation label="Average Similarity"
@@ -145,17 +137,10 @@
   showMatchInSecond(match)
 }
 
-<<<<<<< HEAD
-function isAnonymous(id: string) {
-  return store().state.anonymous.has(id)
-}
-
 function print() {
   window.print()
 }
 
-=======
->>>>>>> 1070c0f2
 // This code is responsible for changing the theme of the highlighted code depending on light/dark mode
 // Changing the used style itsself is the desired solution (https://github.com/highlightjs/highlight.js/issues/2115)
 const styleholder: Ref<Node | null> = ref(null)
