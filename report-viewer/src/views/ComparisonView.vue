<!--
  A view displaying the .json file of a comparison from a JPlag report.
-->
<template>
  <div class="absolute bottom-0 left-0 right-0 top-0 flex flex-col">
    <div class="relative left-0 right-0 top-0 flex space-x-5 p-5 pb-0">
      <Container class="flex-grow overflow-hidden">
        <h2>
          Comparison:
          {{
            isAnonymous(comparison.firstSubmissionId)
              ? 'Submission 1'
              : store().submissionDisplayName(comparison.firstSubmissionId)
          }}
          -
          {{
            isAnonymous(comparison.secondSubmissionId)
              ? 'Submission 2'
              : store().submissionDisplayName(comparison.secondSubmissionId)
          }}
        </h2>
        <div class="flex flex-row">
          <TextInformation label="Average Similarity"
            >{{ (comparison.similarities[MetricType.AVERAGE] * 100).toFixed(2) }}%</TextInformation
          >
        </div>
        <MatchList
          :id1="firstId"
          :id2="secondId"
          :matches="comparison.allMatches"
          @match-selected="showMatch"
        />
      </Container>
    </div>
    <div ref="styleholder"></div>
    <div class="relative bottom-0 left-0 right-0 flex flex-grow justify-between space-x-5 p-5 pt-5">
      <FilesContainer
        ref="panel1"
        :files="filesOfFirst"
        :matches="comparison.matchesInFirstSubmission"
        :file-owner-display-name="
          isAnonymous(comparison.secondSubmissionId)
            ? 'Submission 1'
            : (store().submissionDisplayName(comparison.secondSubmissionId) as string)
        "
        :highlight-language="getHighlightLanguage(language)"
        @line-selected="showMatchInSecond"
        class="max-h-0 min-h-full flex-1 overflow-hidden"
      />
      <FilesContainer
        ref="panel2"
        :files="filesOfSecond"
        :matches="comparison.matchesInSecondSubmissions"
        :file-owner-display-name="
          isAnonymous(comparison.secondSubmissionId)
            ? 'Submission 2'
            : (store().submissionDisplayName(comparison.secondSubmissionId) as string)
        "
        :highlight-language="getHighlightLanguage(language)"
        @line-selected="showMatchInFirst"
        class="max-h-0 min-h-full flex-1 overflow-hidden"
      />
    </div>
  </div>
</template>

<script setup lang="ts">
import type { Match } from '@/model/Match'

import { onMounted, ref, watch, type Ref, computed, onErrorCaptured } from 'vue'
import TextInformation from '@/components/TextInformation.vue'
import MatchList from '@/components/MatchList.vue'
import { ComparisonFactory } from '@/model/factories/ComparisonFactory'
import FilesContainer from '@/components/FilesContainer.vue'
import { store } from '@/stores/store'
import Container from '@/components/ContainerComponent.vue'
import { getHighlightLanguage } from '@/model/Language'
import hljsLightMode from 'highlight.js/styles/vs.css?raw'
import hljsDarkMode from 'highlight.js/styles/vs2015.css?raw'
import { router } from '@/router'
import { MetricType } from '@/model/MetricType'
import { OverviewFactory } from '@/model/factories/OverviewFactory'

const props = defineProps({
  firstId: {
    type: String,
    required: true
  },
  secondId: {
    type: String,
    required: true
  }
})

<<<<<<< HEAD
// This eslint rule is disabled to allow the use of await in the setup function. Disabling this rule is safe, because the props are gathered from the url, so changing them would reload the pafe anyway.
// eslint-disable-next-line vue/no-setup-props-reactivity-loss
const comparison = await ComparisonFactory.getComparison(props.firstId, props.secondId)
=======
const language = OverviewFactory.getOverview().language
const comparison = computed(() => ComparisonFactory.getComparison(props.firstId, props.secondId))
>>>>>>> 48acddb2

const filesOfFirst = ref(comparison.filesOfFirstSubmission)
const filesOfSecond = ref(comparison.filesOfSecondSubmission)

const panel1: Ref<typeof FilesContainer | null> = ref(null)
const panel2: Ref<typeof FilesContainer | null> = ref(null)

/**
 * Shows a match in the first files container when clicked on a line in the second files container.
 * @param file (file name)
 * @param line (line number)
 */
function showMatchInFirst(match: Match) {
  panel1.value?.scrollTo(match.firstFile, match.startInFirst)
}

/**
 * Shows a match in the second files container, when clicked on a line in the second files container.
 * @param file (file name)
 * @param line (line number)
 */
function showMatchInSecond(match: Match) {
  panel2.value?.scrollTo(match.secondFile, match.startInSecond)
}

/**
 * Shows a match in the first and second files container.
 * @param e The click event
 * @param match The match to show
 */
function showMatch(match: Match) {
  showMatchInFirst(match)
  showMatchInSecond(match)
}

function isAnonymous(id: string) {
  return store().state.anonymous.has(id)
}

// This code is responsible for changing the theme of the highlighted code depending on light/dark mode
// Changing the used style itsself is the desired solution (https://github.com/highlightjs/highlight.js/issues/2115)
const styleholder: Ref<Node | null> = ref(null)

onMounted(() => {
  if (styleholder.value == null) {
    return
  }
  const styleHolderDiv = styleholder.value as Node
  const styleElement = document.createElement('style')
  styleElement.innerHTML = store().uiState.useDarkMode ? hljsDarkMode : hljsLightMode
  styleHolderDiv.appendChild(styleElement)
})

const useDarkMode = computed(() => {
  return store().uiState.useDarkMode
})

watch(useDarkMode, (newValue) => {
  if (styleholder.value == null) {
    return
  }
  const styleHolderDiv = styleholder.value as Node
  styleHolderDiv.removeChild(styleHolderDiv.firstChild as Node)
  const styleElement = document.createElement('style')
  styleElement.innerHTML = newValue ? hljsDarkMode : hljsLightMode
  styleHolderDiv.appendChild(styleElement)
})

onErrorCaptured((e) => {
  console.log(e)
  router.push({
    name: 'ErrorView',
    state: {
      message: 'Overview.json could not be found!',
      to: '/',
      routerInfo: 'back to FileUpload page'
    }
  })
  store().clearStore()
  return false
})
</script><|MERGE_RESOLUTION|>--- conflicted
+++ resolved
@@ -92,14 +92,10 @@
   }
 })
 
-<<<<<<< HEAD
 // This eslint rule is disabled to allow the use of await in the setup function. Disabling this rule is safe, because the props are gathered from the url, so changing them would reload the pafe anyway.
 // eslint-disable-next-line vue/no-setup-props-reactivity-loss
 const comparison = await ComparisonFactory.getComparison(props.firstId, props.secondId)
-=======
-const language = OverviewFactory.getOverview().language
-const comparison = computed(() => ComparisonFactory.getComparison(props.firstId, props.secondId))
->>>>>>> 48acddb2
+const language = (await OverviewFactory.getOverview()).language
 
 const filesOfFirst = ref(comparison.filesOfFirstSubmission)
 const filesOfSecond = ref(comparison.filesOfSecondSubmission)
