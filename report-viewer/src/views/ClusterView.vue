<template>
  <div class="absolute bottom-0 left-0 right-0 top-0 flex flex-col">
    <div class="relative left-0 right-0 top-0 flex space-x-5 p-5 pb-0">
      <Container class="flex-grow overflow-hidden">
        <h2>Cluster</h2>
        <div class="flex flex-row items-center space-x-5">
          <TextInformation label="Average Similarity"
            >{{ (cluster.averageSimilarity * 100).toFixed(2) }}%</TextInformation
          >
        </div>
      </Container>
    </div>

    <div class="relative bottom-0 left-0 right-0 flex flex-grow justify-between space-x-5 p-5 pt-5">
      <Container class="flex max-h-0 min-h-full flex-1 flex-col overflow-hidden">
        <ClusterRadarChart :cluster="clusterListElement" class="flex-grow" />
      </Container>
      <Container class="flex max-h-0 min-h-full w-1/3 flex-col space-y-2">
        <h2>Comparisons of Cluster Members:</h2>
        <ComparisonsTable :topComparisons="comparisons" class="min-h-0 flex-1">
          <template #footer v-if="comparisons.length < maxAmountOfComparisonsInCluster">
            <p class="w-full pt-1 text-center font-bold">
              Not all comparisons inside the cluster are shown. To see more, re-run JPlag with a
              higher maximum number argument.
            </p>
          </template>
        </ComparisonsTable>
      </Container>
    </div>
  </div>
</template>

<script setup lang="ts">
import ClusterRadarChart from '@/components/ClusterRadarChart.vue'
import ComparisonsTable from '@/components/ComparisonsTable.vue'
import Container from '@/components/ContainerComponent.vue'
import TextInformation from '@/components/TextInformation.vue'
import type { Cluster } from '@/model/Cluster'
import type { ClusterListElement, ClusterListElementMember } from '@/model/ClusterListElement'
import type { ComparisonListElement } from '@/model/ComparisonListElement'
import { MetricType } from '@/model/MetricType'
import type { Overview } from '@/model/Overview'
import { redirectOnError } from '@/router'
import { computed, onErrorCaptured, type PropType, type Ref } from 'vue'

const props = defineProps({
  overview: {
    type: Object as PropType<Overview>,
    required: true
  },
  cluster: {
    type: Object as PropType<Cluster>,
    required: true
  }
})

const comparisons = [] as Array<ComparisonListElement>
const clusterMemberList = new Map() as ClusterListElementMember
const usedMetric = MetricType.AVERAGE

function getComparisonFor(id1: string, id2: string) {
  return props.overview.topComparisons.find(
    (c) =>
      (c.firstSubmissionId === id1 && c.secondSubmissionId === id2) ||
      (c.firstSubmissionId === id2 && c.secondSubmissionId === id1)
  )
}

for (let i = 0; i < props.cluster.members.length; i++) {
  for (let j = i + 1; j < props.cluster.members.length; j++) {
    const comparison = getComparisonFor(props.cluster.members[i], props.cluster.members[j])
    if (comparison) {
      comparisons.push(comparison)
    }
  }
}
let counter = 0
comparisons
  .sort((a, b) => b.similarities[usedMetric] - a.similarities[usedMetric])
  .forEach((c) => {
    c.sortingPlace = counter++
    c.id = counter
  })

for (const member of props.cluster.members) {
  const membersComparisons: { matchedWith: string; similarity: number }[] = []
  comparisons
    .filter((c) => c.firstSubmissionId === member || c.secondSubmissionId === member)
    .forEach((c) => {
      membersComparisons.push({
        matchedWith: c.firstSubmissionId === member ? c.secondSubmissionId : c.firstSubmissionId,
        similarity: c.similarities[usedMetric]
      })
    })
  clusterMemberList.set(member, membersComparisons)
}

const clusterListElement: Ref<ClusterListElement> = computed(() => {
  return {
    averageSimilarity: props.cluster.averageSimilarity,
    members: clusterMemberList,
    strength: props.cluster.strength
  }
})

<<<<<<< HEAD
/** The amount of comparisons if every single one was included */
const maxAmountOfComparisonsInCluster = computed(() => {
  return props.cluster.members.length ** 2 / 2 - props.cluster.members.length
=======
onErrorCaptured((error) => {
  redirectOnError(error, 'Error displaying cluster:\n', 'OverviewView', 'Back to overview')
  return false
>>>>>>> b0d63cdc
})
</script><|MERGE_RESOLUTION|>--- conflicted
+++ resolved
@@ -103,14 +103,13 @@
   }
 })
 
-<<<<<<< HEAD
 /** The amount of comparisons if every single one was included */
 const maxAmountOfComparisonsInCluster = computed(() => {
   return props.cluster.members.length ** 2 / 2 - props.cluster.members.length
-=======
+})
+
 onErrorCaptured((error) => {
   redirectOnError(error, 'Error displaying cluster:\n', 'OverviewView', 'Back to overview')
   return false
->>>>>>> b0d63cdc
 })
 </script>