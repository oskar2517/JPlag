--- conflicted
+++ resolved
@@ -11,21 +11,12 @@
       </Container>
     </div>
 
-<<<<<<< HEAD
     <div
       class="relative bottom-0 left-0 right-0 flex flex-grow justify-between space-x-5 p-5 pt-5 print:grow-0 print:flex-col print:space-x-0 print:space-y-5 print:p-0"
     >
       <Container
         class="flex max-h-0 min-h-full flex-1 flex-col overflow-hidden print:max-h-none print:min-h-0 print:flex-none"
       >
-        <ClusterRadarChart :cluster="clusterListElement" class="flex-grow" />
-      </Container>
-      <Container class="flex max-h-0 min-h-full w-1/3 flex-col space-y-2 print:hidden">
-        <h2>Comparisons of Cluster Members:</h2>
-        <ComparisonsTable :topComparisons="comparisons" class="min-h-0 flex-1">
-=======
-    <div class="relative bottom-0 left-0 right-0 flex flex-grow justify-between space-x-5 p-5 pt-5">
-      <Container class="flex max-h-0 min-h-full flex-1 flex-col overflow-hidden">
         <OptionsSelectorComponent
           :labels="clusterVisualizationOptions"
           @selectionChanged="
@@ -47,14 +38,13 @@
           @line-hovered="(value) => (highlightedElement = value)"
         />
       </Container>
-      <Container class="flex max-h-0 min-h-full w-1/3 flex-col space-y-2">
+      <Container class="flex max-h-0 min-h-full w-1/3 flex-col space-y-2 print:hidden">
         <ComparisonsTable
           :topComparisons="comparisons"
           class="min-h-0 flex-1"
           header="Comparisons of Cluster Members:"
           :highlighted-row-ids="highlightedElement ?? undefined"
         >
->>>>>>> 7ba465fa
           <template #footer v-if="comparisons.length < maxAmountOfComparisonsInCluster">
             <p class="w-full pt-1 text-center font-bold">
               Not all comparisons inside the cluster are shown. To see more, re-run JPlag with a
