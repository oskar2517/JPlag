<template>
  <div class="absolute bottom-0 left-0 right-0 top-0 flex flex-col">
    <div class="relative left-0 right-0 top-0 flex space-x-5 p-5 pb-0">
      <Container class="flex-grow overflow-hidden">
        <h2>Cluster</h2>
        <div class="flex flex-row items-center space-x-5">
          <TextInformation label="Average Similarity"
            >{{ (cluster.averageSimilarity * 100).toFixed(2) }}%</TextInformation
          >
        </div>
      </Container>
    </div>

    <div class="relative bottom-0 left-0 right-0 flex flex-grow justify-between space-x-5 p-5 pt-5">
      <Container class="flex max-h-0 min-h-full flex-1 flex-col overflow-hidden">
        <OptionsSelectorComponent
          :labels="clusterVisualizationOptions"
          @selectionChanged="
            (index) => (selectedClusterVisualization = index == 0 ? 'Graph' : 'Radar')
          "
          title="Cluster Visualization:"
          class="mb-3"
        />
        <ClusterRadarChart
          v-if="selectedClusterVisualization == 'Radar'"
          :cluster="clusterListElement"
          class="flex-grow"
        />
        <ClusterGraph
          v-if="selectedClusterVisualization == 'Graph'"
          :cluster="clusterListElement"
          class="flex-grow"
        />
      </Container>
      <Container class="flex max-h-0 min-h-full w-1/3 flex-col space-y-2">
        <h2>Comparisons of Cluster Members:</h2>
        <ComparisonsTable :topComparisons="comparisons" class="min-h-0 flex-1" />
      </Container>
    </div>
  </div>
</template>

<script setup lang="ts">
import ClusterRadarChart from '@/components/ClusterRadarChart.vue'
import ClusterGraph from '@/components/ClusterGraph.vue'
import ComparisonsTable from '@/components/ComparisonsTable.vue'
import Container from '@/components/ContainerComponent.vue'
import TextInformation from '@/components/TextInformation.vue'
import type { Cluster } from '@/model/Cluster'
import type { ClusterListElement, ClusterListElementMember } from '@/model/ClusterListElement'
import type { ComparisonListElement } from '@/model/ComparisonListElement'
import { MetricType } from '@/model/MetricType'
import type { Overview } from '@/model/Overview'
<<<<<<< HEAD
import { computed, ref, type PropType, type Ref } from 'vue'
import OptionsSelectorComponent from '@/components/optionsSelectors/OptionsSelectorComponent.vue'
=======
import { redirectOnError } from '@/router'
import { computed, onErrorCaptured, type PropType, type Ref } from 'vue'
>>>>>>> b0d63cdc

const props = defineProps({
  overview: {
    type: Object as PropType<Overview>,
    required: true
  },
  cluster: {
    type: Object as PropType<Cluster>,
    required: true
  }
})

const comparisons = [] as Array<ComparisonListElement>
const clusterMemberList = new Map() as ClusterListElementMember
const selectedClusterVisualization: Ref<'Graph' | 'Radar'> = ref('Graph')
const clusterVisualizationOptions = [
  {
    displayValue: 'Graph',
    tooltip: 'A graph having the average similarity between two submissions as the edges.'
  },
  {
    displayValue: 'Radar',
    tooltip:
      'A radar chart showing the he other submissions in the cluster, relative one submission.'
  }
]
const usedMetric = MetricType.AVERAGE

function getComparisonFor(id1: string, id2: string) {
  return props.overview.topComparisons.find(
    (c) =>
      (c.firstSubmissionId === id1 && c.secondSubmissionId === id2) ||
      (c.firstSubmissionId === id2 && c.secondSubmissionId === id1)
  )
}

for (let i = 0; i < props.cluster.members.length; i++) {
  for (let j = i + 1; j < props.cluster.members.length; j++) {
    const comparison = getComparisonFor(props.cluster.members[i], props.cluster.members[j])
    if (comparison) {
      comparisons.push(comparison)
    }
  }
}
let counter = 0
comparisons
  .sort((a, b) => b.similarities[usedMetric] - a.similarities[usedMetric])
  .forEach((c) => {
    c.sortingPlace = counter++
    c.id = counter
  })

for (const member of props.cluster.members) {
  const membersComparisons: { matchedWith: string; similarity: number }[] = []
  comparisons
    .filter((c) => c.firstSubmissionId === member || c.secondSubmissionId === member)
    .forEach((c) => {
      membersComparisons.push({
        matchedWith: c.firstSubmissionId === member ? c.secondSubmissionId : c.firstSubmissionId,
        similarity: c.similarities[usedMetric]
      })
    })
  clusterMemberList.set(member, membersComparisons)
}

const clusterListElement: Ref<ClusterListElement> = computed(() => {
  return {
    averageSimilarity: props.cluster.averageSimilarity,
    members: clusterMemberList,
    strength: props.cluster.strength
  }
})

onErrorCaptured((error) => {
  redirectOnError(error, 'Error displaying cluster:\n', 'OverviewView', 'Back to overview')
  return false
})
</script><|MERGE_RESOLUTION|>--- conflicted
+++ resolved
@@ -51,13 +51,9 @@
 import type { ComparisonListElement } from '@/model/ComparisonListElement'
 import { MetricType } from '@/model/MetricType'
 import type { Overview } from '@/model/Overview'
-<<<<<<< HEAD
-import { computed, ref, type PropType, type Ref } from 'vue'
+import { computed, ref, onErrorCaptured, type PropType, type Ref } from 'vue'
 import OptionsSelectorComponent from '@/components/optionsSelectors/OptionsSelectorComponent.vue'
-=======
 import { redirectOnError } from '@/router'
-import { computed, onErrorCaptured, type PropType, type Ref } from 'vue'
->>>>>>> b0d63cdc
 
 const props = defineProps({
   overview: {
