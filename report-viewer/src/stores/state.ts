--- conflicted
+++ resolved
@@ -44,33 +44,6 @@
   uploadedFileName: string
 }
 
-<<<<<<< HEAD
-/**
- * Internal representation of a single file.
- */
-export interface File {
-  /**
-   * The name of the file.
-   */
-  fileName: string
-  /**
-   * The files content.
-   */
-  data: string
-}
-
-/**
- * Internal representation of a single file from a submission.
- */
-export interface SubmissionFile extends File {
-  /**
-   * The id of the submission.
-   */
-  submissionId: string
-}
-
-=======
->>>>>>> d1d8be14
 export interface UIState {
   useDarkMode: boolean
   comparisonTableSortingMetric: MetricType
