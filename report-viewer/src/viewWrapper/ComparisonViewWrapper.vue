<template>
  <ComparisonView v-if="comparison && language" :comparison="comparison" :language="language" />
  <div
    v-else
    class="absolute bottom-0 left-0 right-0 top-0 flex flex-col items-center justify-center"
  >
    <LoadingCircle class="mx-auto" />
  </div>
</template>

<script setup lang="ts">
import { type Ref, ref } from 'vue'
import { OverviewFactory } from '@/model/factories/OverviewFactory'
import ComparisonView from '@/views/ComparisonView.vue'
import { getHighlightLanguage, type HighlightLanguage } from '@/model/Language'
import type { Comparison } from '@/model/Comparison'
import { ComparisonFactory } from '@/model/factories/ComparisonFactory'
import LoadingCircle from '@/components/LoadingCircle.vue'
import { redirectOnError } from '@/router'

const props = defineProps({
  comparisonFileName: {
    type: String,
    required: true
  }
})

const comparison: Ref<Comparison | null> = ref(null)
const language: Ref<HighlightLanguage | null> = ref(null)

// This eslint rule is disabled to allow the use of await in the setup function. Disabling this rule is safe, because the props are gathered from the url, so changing them would reload the pafe anyway.
// eslint-disable-next-line vue/no-setup-props-reactivity-loss
<<<<<<< HEAD
ComparisonFactory.getComparison(props.comparisonFileName).then((comp) => {
  comparison.value = comp
})
=======
ComparisonFactory.getComparison(props.firstId, props.secondId)
  .then((comp) => {
    comparison.value = comp
  })
  .catch((error) => {
    redirectOnError(error, 'Could not load comparison:\n', 'OverviewView', 'Back to overview')
  })
>>>>>>> 2418f813

OverviewFactory.getOverview()
  .then((overview) => {
    language.value = getHighlightLanguage(overview.language)
  })
  .catch((error) => {
    redirectOnError(error, 'Could not load coparison:\n')
  })
</script><|MERGE_RESOLUTION|>--- conflicted
+++ resolved
@@ -30,19 +30,13 @@
 
 // This eslint rule is disabled to allow the use of await in the setup function. Disabling this rule is safe, because the props are gathered from the url, so changing them would reload the pafe anyway.
 // eslint-disable-next-line vue/no-setup-props-reactivity-loss
-<<<<<<< HEAD
-ComparisonFactory.getComparison(props.comparisonFileName).then((comp) => {
-  comparison.value = comp
-})
-=======
-ComparisonFactory.getComparison(props.firstId, props.secondId)
+ComparisonFactory.getComparison(props.comparisonFileName)
   .then((comp) => {
     comparison.value = comp
   })
   .catch((error) => {
     redirectOnError(error, 'Could not load comparison:\n', 'OverviewView', 'Back to overview')
   })
->>>>>>> 2418f813
 
 OverviewFactory.getOverview()
   .then((overview) => {
