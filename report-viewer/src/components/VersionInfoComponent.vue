--- conflicted
+++ resolved
@@ -26,16 +26,13 @@
         </div>
       </div>
     </div>
-<<<<<<< HEAD
-    <RepositoryReference :override-style="false" />
-=======
 
     <div v-else>
       <div v-if="reportViewerVersion.isInvalid()">Could not load version information</div>
       <div v-else>Demo of JPlag v{{ reportViewerVersion.toString() }}</div>
       <div>Displays the result of JPlag on the Progpedia dataset.</div>
     </div>
->>>>>>> 480fccaa
+    <RepositoryReference :override-style="false" />
   </div>
 </template>
 
