--- conflicted
+++ resolved
@@ -60,28 +60,19 @@
                 'bg-container-secondary-light dark:bg-container-secondary-dark': item.id % 2 == 1
               }"
             >
-<<<<<<< HEAD
-              <RouterLink
-                :to="{
-                  name: 'ComparisonView',
-                  params: {
-                    comparisonFileName: store().getComparisonFileName(
-                      item.firstSubmissionId,
-                      item.secondSubmissionId
-                    )
-                  }
-                }"
-                class="flex flex-grow flex-row"
-=======
               <div
                 @click="
                   router.push({
                     name: 'ComparisonView',
-                    params: { firstId: item.firstSubmissionId, secondId: item.secondSubmissionId }
+                    params: {
+                      comparisonFileName: store().getComparisonFileName(
+                        item.firstSubmissionId,
+                        item.secondSubmissionId
+                      )
+                    }
                   })
                 "
                 class="flex flex-grow cursor-pointer flex-row"
->>>>>>> 2418f813
               >
                 <!-- Index in sorted list -->
                 <div class="tableCellNumber">
