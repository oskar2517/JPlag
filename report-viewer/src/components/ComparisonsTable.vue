--- conflicted
+++ resolved
@@ -49,15 +49,14 @@
         </div>
       </div>
 
-<<<<<<< HEAD
       <!-- Body -->
       <div class="flex flex-grow flex-col overflow-hidden">
         <DynamicScroller
           v-if="topComparisons.length > 0"
           :items="displayedComparisons"
           :min-item-size="48"
-        >
-          <template #default="{ item, index, active }">
+          ref="dynamicScroller"
+          ><template #default="{ item, index, active }">
             <DynamicScrollerItem
               :item="item"
               :active="active"
@@ -68,41 +67,13 @@
                 store().isAnonymous(item.secondSubmissionId)
               ]"
               :data-index="index"
-=======
-    <!-- Body -->
-    <div class="flex flex-grow flex-col overflow-hidden">
-      <DynamicScroller
-        v-if="topComparisons.length > 0"
-        :items="comparisonList"
-        :min-item-size="48"
-        ref="dynamicScroller"
-      >
-        <template #default="{ item, index, active }">
-          <DynamicScrollerItem
-            :item="item"
-            :active="active"
-            :size-dependencies="[
-              item.firstSubmissionId,
-              item.secondSubmissionId,
-              store().isAnonymous(item.firstSubmissionId),
-              store().isAnonymous(item.secondSubmissionId)
-            ]"
-            :data-index="index"
-          >
-            <!-- Row -->
-            <div
-              class="tableRow"
-              :class="{
-                'bg-container-secondary-light dark:bg-container-secondary-dark': item.id % 2 == 1,
-                '!bg-accent !bg-opacity-30 ': isHighlightedRow(item)
-              }"
->>>>>>> d07484e1
             >
               <!-- Row -->
               <div
                 class="tableRow"
                 :class="{
-                  'bg-container-secondary-light dark:bg-container-secondary-dark': item.id % 2 == 1
+                  'bg-container-secondary-light dark:bg-container-secondary-dark': item.id % 2 == 1,
+                  '!bg-accent !bg-opacity-30 ': isHighlightedRow(item)
                 }"
               >
                 <div
@@ -185,11 +156,7 @@
 <script setup lang="ts">
 import type { Cluster } from '@/model/Cluster'
 import type { ComparisonListElement } from '@/model/ComparisonListElement'
-<<<<<<< HEAD
-import { computed, ref } from 'vue'
-=======
-import { toRef, type PropType, watch, computed, ref, type Ref } from 'vue'
->>>>>>> d07484e1
+import { type PropType, watch, computed, ref, type Ref } from 'vue'
 import { store } from '@/stores/store'
 import { DynamicScroller, DynamicScrollerItem } from 'vue-virtual-scroller'
 import { FontAwesomeIcon } from '@fortawesome/vue-fontawesome'
@@ -213,15 +180,13 @@
     type: Array<Cluster>,
     required: false
   },
-<<<<<<< HEAD
   header: {
     type: String,
     default: 'Top Comparisons:'
-=======
+  },
   highlightedRowIds: {
     type: Object as PropType<{ firstId: string; secondId: string }>,
     required: false
->>>>>>> d07484e1
   }
 })
 
@@ -347,7 +312,7 @@
       newValue != undefined &&
       (newValue?.firstId != oldValue?.firstId || newValue?.secondId != oldValue?.secondId)
     ) {
-      dynamicScroller.value?.scrollToItem(comparisonList.value.findIndex(isHighlightedRow))
+      dynamicScroller.value?.scrollToItem(props.topComparisons.findIndex(isHighlightedRow))
     }
   }
 )
