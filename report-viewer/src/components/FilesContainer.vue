--- conflicted
+++ resolved
@@ -13,14 +13,8 @@
         :lines="!files.get(file)?.lines ? [] : files.get(file)?.lines"
         :matches="!matches.get(file) ? [] : matches.get(file)"
         :panel-id="containerId"
-<<<<<<< HEAD
-        :title="convertSubmissionIdToName(file, submissionId).length > 40?
-        '..' + convertSubmissionIdToName(file, submissionId).substring(file.length - 40, file.length):
-        convertSubmissionIdToName(file, submissionId)"
+        :title="convertSubmissionIdToName(file, submissionId)"
         :filePath="file"
-=======
-        :title="convertSubmissionIdToName(file, submissionId)"
->>>>>>> ac3b7db9
         @toggle-collapse="$emit('toggle-collapse', file)"
         @line-selected="lineSelected"
       />
