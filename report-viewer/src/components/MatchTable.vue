--- conflicted
+++ resolved
@@ -23,24 +23,14 @@
       >
         <td>
           <div class="td-content">
-<<<<<<< HEAD
             <p>{{ convertSubmissionIdToName(match.firstFile, id1) }}</p>
-            <p>({{ match.startInFirst + 1 }} - {{ match.endInFirst + 1 }})</p>
-=======
-            <p>{{ match.firstFile }}</p>
             <p>({{ match.startInFirst }} - {{ match.endInFirst }})</p>
->>>>>>> 7e1ae37b
           </div>
         </td>
         <td>
           <div class="td-content">
-<<<<<<< HEAD
             <p>{{ convertSubmissionIdToName(match.secondFile, id2) }}</p>
-            <p>({{ match.startInSecond + 1 }} - {{ match.endInSecond + 1 }})</p>
-=======
-            <p>{{ match.secondFile }}</p>
             <p>({{ match.startInSecond }} - {{ match.endInSecond }})</p>
->>>>>>> 7e1ae37b
           </div>
         </td>
         <td>{{ match.tokens }}</td>
