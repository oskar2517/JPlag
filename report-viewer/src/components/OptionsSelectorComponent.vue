--- conflicted
+++ resolved
@@ -9,13 +9,8 @@
     <Interactable
       v-for="[index, label] in labels.entries()"
       :key="label"
-<<<<<<< HEAD
-      class="mr-2 px-[12px] w-fit !rounded-2xl flex justify-center items-center text-center box-border h-6 hover:!border-[2px] hover:px-[11px]"
-      :class="{ '!bg-accent !border-accent-dark !bg-opacity-40': index == getSelected() }"
-=======
       class="mr-2 box-border flex h-6 w-fit items-center justify-center !rounded-2xl px-[12px] text-center hover:!border-[2px] hover:px-[11px]"
-      :class="{ '!border-accent-dark !bg-accent !bg-opacity-40': index == selected }"
->>>>>>> 0fb93d8d
+      :class="{ '!border-accent-dark !bg-accent !bg-opacity-40': index == getSelected() }"
       @click="select(index)"
     >
       {{ label }}
