--- conflicted
+++ resolved
@@ -3,18 +3,13 @@
   participants in the cluster.
 -->
 <template>
-<<<<<<< HEAD
-  <div class="flex flex-col max-h-full">
-    <div v-if="!hasNoMember" class="flex-grow flex flex-col max-h-full overflow-hidden">
-=======
-  <div class="flex flex-col">
-    <div v-if="!hasNoMember" class="flex flex-grow flex-col">
->>>>>>> 0dd736eb
+  <div class="flex max-h-full flex-col">
+    <div v-if="!hasNoMember" class="flex max-h-full flex-grow flex-col overflow-hidden">
       <DropDownSelector
         :options="selectedOptions"
         @selectionChanged="(value) => (idOfShownSubmission = value)"
       />
-      <div class="flex-grow min-h-0 flex justify-center">
+      <div class="flex min-h-0 flex-grow justify-center">
         <Radar :data="chartData" :options="options" />
       </div>
     </div>
@@ -50,11 +45,7 @@
 
 const selectedOptions = computed(() => Array.from(props.cluster.members.keys()))
 
-<<<<<<< HEAD
-const idOfShownSubmission = ref(selectedOptions.length > 0 ? selectedOptions[0] : '')
-=======
-const idOfFirstSubmission = selectedOptions.value.length > 0 ? selectedOptions.value[0] : ''
->>>>>>> 0dd736eb
+const idOfShownSubmission = ref(selectedOptions.value.length > 0 ? selectedOptions.value[0] : '')
 
 /**
  * @param member The member to create the labels for.
