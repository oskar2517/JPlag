--- conflicted
+++ resolved
@@ -59,13 +59,6 @@
   return colors
 }
 
-<<<<<<< HEAD
-const graphRGB = {
-  red: 190,
-  green: 22,
-  blue: 34
-}
-=======
 /** This is the list of colors that are used as the background colot of matches in the comparison view */
 const matchColors: { red: number; green: number; blue: number }[] = [
   { red: 255, green: 122, blue: 0 },
@@ -88,7 +81,11 @@
   return `rgba(${matchColors[index].red}, ${matchColors[index].green}, ${matchColors[index].blue}, ${alpha})`
 }
 
->>>>>>> b0d63cdc
+const graphRGB = {
+  red: 190,
+  green: 22,
+  blue: 34
+}
 const graphColors = {
   ticksAndFont: computed(() => {
     return store().uiState.useDarkMode ? '#ffffff' : '#000000'
