--- conflicted
+++ resolved
@@ -1,28 +1,15 @@
 import { fileURLToPath } from 'node:url'
 import { configDefaults, defineConfig } from 'vitest/config'
 
-<<<<<<< HEAD
-export default mergeConfig(
-  viteConfig,
-  defineConfig({
-    test: {
-      environment: 'jsdom',
-      exclude: [...configDefaults.exclude, 'tests/e2e/*'],
-      root: fileURLToPath(new URL('./', import.meta.url))
-    },
-    resolve: {
-      alias: {
-        '@': fileURLToPath(new URL('./src', import.meta.url))
-      }
-    }
-  })
-)
-=======
 export default defineConfig({
   test: {
     environment: 'jsdom',
     exclude: [...configDefaults.exclude, 'tests/e2e/*'],
     root: fileURLToPath(new URL('./', import.meta.url))
+  },
+  resolve: {
+    alias: {
+      '@': fileURLToPath(new URL('./src', import.meta.url))
+    }
   }
-})
->>>>>>> 2ffb05db
+})