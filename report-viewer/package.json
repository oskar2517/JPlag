--- conflicted
+++ resolved
@@ -29,10 +29,6 @@
     "slash": "^5.1.0",
     "vue": "^3.3.4",
     "vue-chart-3": "^3.1.8",
-<<<<<<< HEAD
-=======
-    "vue-draggable-next": "^2.2.1",
->>>>>>> 20553a09
     "vue-router": "^4.2.2",
     "vue-virtual-scroller": "^2.0.0-beta.8"
   },
@@ -46,14 +42,9 @@
     "@vue/eslint-config-typescript": "^11.0.3",
     "@vue/test-utils": "^2.4.0",
     "@vue/tsconfig": "^0.4.0",
-<<<<<<< HEAD
     "autoprefixer": "^10.4.14",
-    "eslint": "^8.42.0",
-    "eslint-plugin-vue": "^9.14.1",
-=======
     "eslint": "^8.43.0",
     "eslint-plugin-vue": "^9.15.1",
->>>>>>> 20553a09
     "husky": "^8.0.0",
     "jsdom": "^22.1.0",
     "lint-staged": "^13.2.3",
