--- conflicted
+++ resolved
@@ -44,13 +44,9 @@
     "jsdom": "^21.1.0",
     "lint-staged": "^13.2.1",
     "npm-run-all": "^4.1.5",
-<<<<<<< HEAD
-    "prettier": "^2.8.4",
     "typescript": "^5.0.4",
-=======
     "prettier": "^2.8.8",
-    "typescript": "~4.8.4",
->>>>>>> 6103c3a7
+
     "vite": "^4.1.4",
     "vitest": "^0.29.1",
     "vue-tsc": "^1.2.0"
