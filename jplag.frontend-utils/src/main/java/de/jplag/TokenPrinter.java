--- conflicted
+++ resolved
@@ -50,7 +50,7 @@
      * @param suffix is the optional view file suffix.
      * @return the string representation.
      */
-    public static String printTokens(TokenList tokens, File directory, Collection<String> fileNames, Optional<String> suffix) {
+    public static String printTokens(List<Token> tokens, File directory, Collection<String> fileNames, Optional<String> suffix) {
         Collection<File> files = fileNames.stream().map(name -> new File(directory, name)).toList();
         return printTokens(tokens, files, directory, suffix);
     }
@@ -62,15 +62,9 @@
      * @param fileNames is a collection of the file names.
      * @return the string representation.
      */
-<<<<<<< HEAD
     public static String printTokens(List<Token> tokens, File directory, Collection<String> fileNames) {
-        Collection<File> files = fileNames.stream().map(name -> new File(directory, name)).collect(toList());
-        return printTokens(tokens, files, directory);
-=======
-    public static String printTokens(TokenList tokens, File directory, Collection<String> fileNames) {
         Collection<File> files = fileNames.stream().map(name -> new File(directory, name)).toList();
         return printTokens(tokens, files, directory, Optional.empty());
->>>>>>> 263e85e5
     }
 
     /**
@@ -79,10 +73,7 @@
      * @param files are the parsed files.
      * @return the string representation.
      */
-<<<<<<< HEAD
     public static String printTokens(List<Token> tokens, Collection<File> files, File root) {
-=======
-    public static String printTokens(TokenList tokens, Collection<File> files, File root) {
         return printTokens(tokens, files, root, Optional.empty());
     }
 
@@ -93,8 +84,7 @@
      * @param suffix is the optional view file suffix.
      * @return the string representation.
      */
-    public static String printTokens(TokenList tokens, Collection<File> files, File root, Optional<String> suffix) {
->>>>>>> 263e85e5
+    public static String printTokens(List<Token> tokens, Collection<File> files, File root, Optional<String> suffix) {
         Map<String, List<String>> filesToLines = readFiles(files);
         StringBuilder builder = new StringBuilder();
         int lineIndex = 0;
