--- conflicted
+++ resolved
@@ -61,14 +61,6 @@
         return file;
     }
 
-<<<<<<< HEAD
-    // this is made to distinguish the character front end. Maybe other front ends can use it too?
-    public int getIndex() {
-        return NO_VALUE;
-    }
-
-=======
->>>>>>> f36a075e
     /**
      * Gives the length if the code sections represented by this token.
      * @return the length in characters.
