--- conflicted
+++ resolved
@@ -4,17 +4,13 @@
  * Super interface for all language parsers. Provides the only two token that are required from every parser.
  */
 public interface TokenConstants {
-<<<<<<< HEAD
-    int FILE_END = 0;
-=======
     /**
      * Marks the end of the file, has a special purpose in the comparison algorithm.
      */
     final static int FILE_END = 0;
 
->>>>>>> 795c2d21
     /**
      * Used to optionally separate methods from each other with an always marked token
      */
-    int SEPARATOR_TOKEN = 1;
+    final static int SEPARATOR_TOKEN = 1;
 }