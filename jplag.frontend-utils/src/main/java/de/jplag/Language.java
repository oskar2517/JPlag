package de.jplag;

import java.io.File;

/**
 * Common interface for all languages. Each language-front end must provide a concrete language implementation.
 */
public interface Language {

    /**
<<<<<<< HEAD
     * This function creates the actual initialized language.
     * @param errorConsumer the error consumer for errors during parsing.
     * @return the initialized language frontend
     */
    Language createInitializedLanguage(ErrorConsumer errorConsumer);

    /**
     * Suffixes for the files containing code of the language.
=======
     * Suffixes for the files containing code of the language. An empty array means all suffixes are valid.
>>>>>>> 24daec92
     */
    String[] suffixes();

    /**
     * Descriptive name of the language.
     */
    String getName();

    /**
     * Short name of the language used for CLI options.
     */
    String getShortName();

    /**
     * Minimum number of tokens required for a match.
     */
    int minimumTokenMatch();

    /**
     * Parses a set files in a directory.
     * @param directory is the directory where the files are located.
     * @param files are the names of the files to parse.
     * @return the list of parsed JPlag tokens.
     */
    TokenList parse(File directory, String[] files);

    /**
     * Whether errors were found during the last {@link #parse}.
     */
    boolean hasErrors();

    /**
     * Determines whether the parser provide column information. If that is the case, line and column indices are used
     * instead of a single token index.
     */
    default boolean supportsColumns() {
        return true;
    }

    /**
     * Determines whether a fixed-width font should be used to display that language.
     */
    default boolean isPreformatted() {
        return true;
    }
}<|MERGE_RESOLUTION|>--- conflicted
+++ resolved
@@ -8,18 +8,7 @@
 public interface Language {
 
     /**
-<<<<<<< HEAD
-     * This function creates the actual initialized language.
-     * @param errorConsumer the error consumer for errors during parsing.
-     * @return the initialized language frontend
-     */
-    Language createInitializedLanguage(ErrorConsumer errorConsumer);
-
-    /**
-     * Suffixes for the files containing code of the language.
-=======
      * Suffixes for the files containing code of the language. An empty array means all suffixes are valid.
->>>>>>> 24daec92
      */
     String[] suffixes();
 
