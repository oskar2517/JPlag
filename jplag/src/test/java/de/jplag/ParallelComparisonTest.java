package de.jplag;

import static de.jplag.strategy.ComparisonMode.PARALLEL;
import static org.junit.jupiter.api.Assertions.assertEquals;

import java.util.Optional;

import org.junit.jupiter.api.Test;

import de.jplag.exceptions.ExitException;
import de.jplag.strategy.ParallelComparisonStrategy;

/**
 * Currently just a copy of {@link NormalComparisonTest} but for the {@link ParallelComparisonStrategy}. // TODO TS:
 * de-duplicate this
 * @author Timur Saglam
 */
public class ParallelComparisonTest extends TestBase {

    /**
     * The simple duplicate contains obvious plagiarism.
     */
    @Test
    public void testSimpleDuplicate() throws ExitException {
        JPlagResult result = runJPlag("SimpleDuplicate", it -> it.withComparisonMode(PARALLEL));

        assertEquals(2, result.getNumberOfSubmissions());
        assertEquals(1, result.getAllComparisons().size());
        assertEquals(1, result.getAllComparisons().get(0).matches().size());
        assertEquals(1, result.getSimilarityDistribution()[3]);
        assertEquals(62.07, result.getAllComparisons().get(0).similarity(), DELTA);
    }

    /**
     * The classes in no duplicate have nearly nothing in common.
     */
    @Test
    public void testNoDuplicate() throws ExitException {
        JPlagResult result = runJPlag("NoDuplicate", it -> it.withComparisonMode(PARALLEL));

        assertEquals(3, result.getNumberOfSubmissions());
        assertEquals(3, result.getAllComparisons().size());

        result.getAllComparisons().forEach(comparison -> assertEquals(0, comparison.similarity(), DELTA));
    }

    /**
     * This case is more complex and consists out of 5 submissions with different plagiarism. A is the original code (coming
     * from an older JPlag version) B is a partial copy of that code C is a full copy of that code D is dumb plagiarism,
     * e.g., changed variable names, additional unneeded code, ... E is just a Hello World Java errorConsumer
     */
    @Test
    public void testPartialPlagiarism() throws ExitException {
        JPlagResult result = runJPlag("PartialPlagiarism", it -> it.withComparisonMode(PARALLEL));

        assertEquals(5, result.getNumberOfSubmissions());
        assertEquals(10, result.getAllComparisons().size());

        // All comparisons with E shall have no matches
        result.getAllComparisons().stream()
<<<<<<< HEAD
                .filter(comparison -> comparison.secondSubmission().getName().equals("E") || comparison.firstSubmission().getName().equals("E"))
                .forEach(comparison -> assertEquals(0f, comparison.similarity(), DELTA));
=======
                .filter(comparison -> comparison.getSecondSubmission().getName().equals("E") || comparison.getFirstSubmission().getName().equals("E"))
                .forEach(comparison -> assertEquals(0, comparison.similarity(), DELTA));
>>>>>>> bc87bdf2

        // Hard coded assertions on selected comparisons
        assertEquals(24.6, getSelectedPercent(result, "A", "B"), DELTA);
        assertEquals(99.7, getSelectedPercent(result, "A", "C"), DELTA);
        assertEquals(77.9, getSelectedPercent(result, "A", "D"), DELTA);
        assertEquals(24.6, getSelectedPercent(result, "B", "C"), DELTA);
        assertEquals(28.3, getSelectedPercent(result, "B", "D"), DELTA);
        assertEquals(77.9, getSelectedPercent(result, "C", "D"), DELTA);

        // More detailed assertions for the plagiarism in A-D
        var biggestMatch = getSelectedComparison(result, "A", "D");
<<<<<<< HEAD
        assertEquals(96.4f, biggestMatch.get().maximalSimilarity(), DELTA);
        assertEquals(65.3f, biggestMatch.get().minimalSimilarity(), DELTA);
        assertEquals(12, biggestMatch.get().matches().size());
=======
        assertEquals(96.4, biggestMatch.get().maximalSimilarity(), DELTA);
        assertEquals(65.3, biggestMatch.get().minimalSimilarity(), DELTA);
        assertEquals(12, biggestMatch.get().getMatches().size());
>>>>>>> bc87bdf2

    }

    // TODO SH: Methods like this should be moved to the API and also should accept wildcards
    private double getSelectedPercent(JPlagResult result, String nameA, String nameB) {
        return getSelectedComparison(result, nameA, nameB).map(JPlagComparison::similarity).orElse(-1.0);
    }

    private Optional<JPlagComparison> getSelectedComparison(JPlagResult result, String nameA, String nameB) {
        return result.getAllComparisons().stream()
                .filter(comparison -> comparison.firstSubmission().getName().equals(nameA) && comparison.secondSubmission().getName().equals(nameB)
                        || comparison.firstSubmission().getName().equals(nameB) && comparison.secondSubmission().getName().equals(nameA))
                .findFirst();
    }
}<|MERGE_RESOLUTION|>--- conflicted
+++ resolved
@@ -58,13 +58,8 @@
 
         // All comparisons with E shall have no matches
         result.getAllComparisons().stream()
-<<<<<<< HEAD
                 .filter(comparison -> comparison.secondSubmission().getName().equals("E") || comparison.firstSubmission().getName().equals("E"))
-                .forEach(comparison -> assertEquals(0f, comparison.similarity(), DELTA));
-=======
-                .filter(comparison -> comparison.getSecondSubmission().getName().equals("E") || comparison.getFirstSubmission().getName().equals("E"))
                 .forEach(comparison -> assertEquals(0, comparison.similarity(), DELTA));
->>>>>>> bc87bdf2
 
         // Hard coded assertions on selected comparisons
         assertEquals(24.6, getSelectedPercent(result, "A", "B"), DELTA);
@@ -76,16 +71,9 @@
 
         // More detailed assertions for the plagiarism in A-D
         var biggestMatch = getSelectedComparison(result, "A", "D");
-<<<<<<< HEAD
-        assertEquals(96.4f, biggestMatch.get().maximalSimilarity(), DELTA);
-        assertEquals(65.3f, biggestMatch.get().minimalSimilarity(), DELTA);
-        assertEquals(12, biggestMatch.get().matches().size());
-=======
         assertEquals(96.4, biggestMatch.get().maximalSimilarity(), DELTA);
         assertEquals(65.3, biggestMatch.get().minimalSimilarity(), DELTA);
-        assertEquals(12, biggestMatch.get().getMatches().size());
->>>>>>> bc87bdf2
-
+        assertEquals(12, biggestMatch.get().matches().size());
     }
 
     // TODO SH: Methods like this should be moved to the API and also should accept wildcards
