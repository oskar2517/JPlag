package de.jplag.special;

import static org.junit.jupiter.api.Assertions.fail;

import java.util.function.Function;

import org.junit.jupiter.api.Disabled;
import org.junit.jupiter.api.Test;

import de.jplag.*;
import de.jplag.exceptions.ExitException;
import de.jplag.options.JPlagOptions;

/**
 * Special test case the does not really test anything but prints the tokens and the corresponding line of code.
 * @author Timur Saglam
 */
class TokenPrinterTest extends TestBase {
    private static final String LARGE_SPACE = "   ";
    private static final String LINE = "------------------";

    private static final int MIN_TOKEN_MATCH = 5;
    private static final String PRINTER_FOLDER = "PRINTER"; // in the folder 'jplag/src/test/resources/samples'

<<<<<<< HEAD
    @Disabled("Not a meaningful test, used for designing the token set")
    @Test
    void printCPPFiles() {
        // for printing also allow small files
        printSubmissions(options -> options.withLanguageOption(LanguageOption.C_CPP).withMinimumTokenMatch(MIN_TOKEN_MATCH));
=======
    private static final String LANGUAGE_CPP = de.jplag.cpp.Language.IDENTIFIER;
    private static final String LANGUAGE_R = de.jplag.rlang.Language.IDENTIFIER;
    private static final String LANGUAGE_KOTLIN = de.jplag.kotlin.Language.IDENTIFIER;

    private static final String LANGUAGE_GO = de.jplag.golang.Language.IDENTIFIER;

    @Disabled("Not a meaningful test, used for designing the token set")
    @Test
    void printCPPFiles() {
        printSubmissions(options -> {
            options.setLanguage(LanguageLoader.getLanguage(LANGUAGE_CPP).orElseThrow());
            options.setMinimumTokenMatch(MIN_TOKEN_MATCH); // for printing also allow small files
        });
>>>>>>> d66365ca
    }

    @Disabled("Not a meaningful test, used for designing the token set")
    @Test
    void printJavaFiles() {
        // for printing also allow small files
        printSubmissions(options -> options.withMinimumTokenMatch(MIN_TOKEN_MATCH));
    }

    @Disabled("Not a meaningful test, used for designing the token set")
    @Test
    void printRLangFiles() {
<<<<<<< HEAD
        // for printing also allow small files
        printSubmissions(options -> options.withLanguageOption(LanguageOption.R_LANG).withMinimumTokenMatch(MIN_TOKEN_MATCH));
=======
        printSubmissions(options -> {
            options.setLanguage(LanguageLoader.getLanguage(LANGUAGE_R).orElseThrow());
            options.setMinimumTokenMatch(MIN_TOKEN_MATCH); // for printing also allow small files
        });
>>>>>>> d66365ca
    }

    @Disabled("Not a meaningful test, used for designing the token set")
    @Test
    void printGoFiles() {
<<<<<<< HEAD
        printSubmissions(options -> options.withLanguageOption(LanguageOption.GO_LANG));
=======
        printSubmissions(options -> options.setLanguage(LanguageLoader.getLanguage(LANGUAGE_GO).orElseThrow()));
>>>>>>> d66365ca
    }

    @Disabled("Not a meaningful test, used for designing the token set")
    @Test
    void printKotlinFiles() {
<<<<<<< HEAD
        printSubmissions(options -> options.withLanguageOption(LanguageOption.KOTLIN));
=======
        printSubmissions(options -> options.setLanguage(LanguageLoader.getLanguage(LANGUAGE_KOTLIN).orElseThrow()));
>>>>>>> d66365ca
    }

    private void printSubmissions(Function<JPlagOptions, JPlagOptions> optionsCustomization) {
        try {
            JPlagResult result = runJPlag(PRINTER_FOLDER, optionsCustomization);
            for (Submission submission : result.getSubmissions().getSubmissions()) {
                printSubmission(submission);
            }
            System.out.println("JPlag printed " + result.getSubmissions().numberOfSubmissions() + " valid submissions!");
        } catch (ExitException exception) {
            System.err.println("JPlag threw Error: " + exception.getMessage());
            fail();
        }
    }

    private void printSubmission(Submission submission) {
        System.out.println();
        System.out.println(LINE);
        System.out.println(LARGE_SPACE + submission.getName());
        System.out.println(LINE);
        System.out.println(TokenPrinter.printTokens(submission.getTokenList(), submission.getRoot()));
    }

}<|MERGE_RESOLUTION|>--- conflicted
+++ resolved
@@ -7,7 +7,11 @@
 import org.junit.jupiter.api.Disabled;
 import org.junit.jupiter.api.Test;
 
-import de.jplag.*;
+import de.jplag.JPlagResult;
+import de.jplag.LanguageLoader;
+import de.jplag.Submission;
+import de.jplag.TestBase;
+import de.jplag.TokenPrinter;
 import de.jplag.exceptions.ExitException;
 import de.jplag.options.JPlagOptions;
 
@@ -22,13 +26,6 @@
     private static final int MIN_TOKEN_MATCH = 5;
     private static final String PRINTER_FOLDER = "PRINTER"; // in the folder 'jplag/src/test/resources/samples'
 
-<<<<<<< HEAD
-    @Disabled("Not a meaningful test, used for designing the token set")
-    @Test
-    void printCPPFiles() {
-        // for printing also allow small files
-        printSubmissions(options -> options.withLanguageOption(LanguageOption.C_CPP).withMinimumTokenMatch(MIN_TOKEN_MATCH));
-=======
     private static final String LANGUAGE_CPP = de.jplag.cpp.Language.IDENTIFIER;
     private static final String LANGUAGE_R = de.jplag.rlang.Language.IDENTIFIER;
     private static final String LANGUAGE_KOTLIN = de.jplag.kotlin.Language.IDENTIFIER;
@@ -38,52 +35,33 @@
     @Disabled("Not a meaningful test, used for designing the token set")
     @Test
     void printCPPFiles() {
-        printSubmissions(options -> {
-            options.setLanguage(LanguageLoader.getLanguage(LANGUAGE_CPP).orElseThrow());
-            options.setMinimumTokenMatch(MIN_TOKEN_MATCH); // for printing also allow small files
-        });
->>>>>>> d66365ca
+        printSubmissions(
+                options -> options.withLanguageOption(LanguageLoader.getLanguage(LANGUAGE_CPP).orElseThrow()).withMinimumTokenMatch(MIN_TOKEN_MATCH));
     }
 
     @Disabled("Not a meaningful test, used for designing the token set")
     @Test
     void printJavaFiles() {
-        // for printing also allow small files
         printSubmissions(options -> options.withMinimumTokenMatch(MIN_TOKEN_MATCH));
     }
 
     @Disabled("Not a meaningful test, used for designing the token set")
     @Test
     void printRLangFiles() {
-<<<<<<< HEAD
-        // for printing also allow small files
-        printSubmissions(options -> options.withLanguageOption(LanguageOption.R_LANG).withMinimumTokenMatch(MIN_TOKEN_MATCH));
-=======
-        printSubmissions(options -> {
-            options.setLanguage(LanguageLoader.getLanguage(LANGUAGE_R).orElseThrow());
-            options.setMinimumTokenMatch(MIN_TOKEN_MATCH); // for printing also allow small files
-        });
->>>>>>> d66365ca
+        printSubmissions(
+                options -> options.withLanguageOption(LanguageLoader.getLanguage(LANGUAGE_R).orElseThrow()).withMinimumTokenMatch(MIN_TOKEN_MATCH));
     }
 
     @Disabled("Not a meaningful test, used for designing the token set")
     @Test
     void printGoFiles() {
-<<<<<<< HEAD
-        printSubmissions(options -> options.withLanguageOption(LanguageOption.GO_LANG));
-=======
-        printSubmissions(options -> options.setLanguage(LanguageLoader.getLanguage(LANGUAGE_GO).orElseThrow()));
->>>>>>> d66365ca
+        printSubmissions(options -> options.withLanguageOption(LanguageLoader.getLanguage(LANGUAGE_GO).orElseThrow()));
     }
 
     @Disabled("Not a meaningful test, used for designing the token set")
     @Test
     void printKotlinFiles() {
-<<<<<<< HEAD
-        printSubmissions(options -> options.withLanguageOption(LanguageOption.KOTLIN));
-=======
-        printSubmissions(options -> options.setLanguage(LanguageLoader.getLanguage(LANGUAGE_KOTLIN).orElseThrow()));
->>>>>>> d66365ca
+        printSubmissions(options -> options.withLanguageOption(LanguageLoader.getLanguage(LANGUAGE_KOTLIN).orElseThrow()));
     }
 
     private void printSubmissions(Function<JPlagOptions, JPlagOptions> optionsCustomization) {
