--- conflicted
+++ resolved
@@ -45,16 +45,17 @@
 
     @Disabled
     @Test
-<<<<<<< HEAD
-    public void printGoFiles() {
-        printSubmissions(options -> options.setLanguageOption(LanguageOption.GO));
-=======
     public void printRLangFiles() {
         printSubmissions(options -> {
             options.setLanguageOption(LanguageOption.R_LANG);
             options.setMinimumTokenMatch(MIN_TOKEN_MATCH); // for printing also allow small files
         });
->>>>>>> 89d4c3c7
+    }
+
+    @Disabled
+    @Test
+    public void printGoFiles() {
+        printSubmissions(options -> options.setLanguageOption(LanguageOption.GO));
     }
 
     private void printSubmissions(Consumer<JPlagOptions> optionsCustomization) {
