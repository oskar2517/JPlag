--- conflicted
+++ resolved
@@ -56,35 +56,12 @@
             writeComparisons(result, path);
             writeOverview(result, path);
 
-<<<<<<< HEAD
-        // TODO: Consider to treat entries that were checked differently from old entries with prior work.
-        List<String> folders = new ArrayList<>();
-        folders.addAll(result.getOptions().submissionDirectories());
-        folders.addAll(result.getOptions().oldSubmissionDirectories());
-        overviewReport.setSubmissionFolderPath(folders);
-
-        String baseCodePath = result.getOptions().hasBaseCode() ? result.getOptions().baseCodeSubmissionName() : "";
-        overviewReport.setBaseCodeFolderPath(baseCodePath);
-
-        overviewReport.setLanguage(result.getOptions().language().getName());
-        overviewReport.setFileExtensions(result.getOptions().fileSuffixes());
-        overviewReport.setSubmissionIds(extractSubmissionNames(comparisons));
-        overviewReport.setFailedSubmissionNames(List.of());  // No number of failed submissions
-        overviewReport.setExcludedFiles(result.getOptions().excludedFiles());
-        overviewReport.setMatchSensitivity(result.getOptions().minimumTokenMatch());
-        overviewReport.setDateOfExecution(getDate());
-        overviewReport.setExecutionTime(result.getDuration());
-        overviewReport.setComparisonNames(getComparisonNames(comparisons));
-        overviewReport.setMetrics(getMetrics(result));
-        overviewReport.setClusters(clusteringResultMapper.map(result));
-=======
             zipAndDelete(path);
         } catch (IOException e) {
             logger.error("Could not create directory " + path + " for report viewer generation", e);
         }
 
     }
->>>>>>> be0b62d4
 
     private void zipAndDelete(String path) {
         boolean zipWasSuccessful = zipDirectory(path);
@@ -100,21 +77,14 @@
         submissionToIdFunction = (Submission submission) -> submissionNameToIdMap.get(submission.getName());
     }
 
-<<<<<<< HEAD
-    private static void copySubmissionFilesToReport(String path, JPlagResult result) {
+    private void copySubmissionFilesToReport(String path, JPlagResult result) {
         List<JPlagComparison> comparisons = result.getComparisons(result.getOptions().maximumNumberOfComparisons());
-        var submissions = getSubmissions(comparisons);
-        var submissionsPath = createDirectory(path, SUBMISSIONS_FOLDER);
-=======
-    private void copySubmissionFilesToReport(String path, JPlagResult result) {
-        List<JPlagComparison> comparisons = result.getComparisons(result.getOptions().getMaximumNumberOfComparisons());
         Set<Submission> submissions = getSubmissions(comparisons);
         File submissionsPath = createSubmissionsDirectory(path);
         if (submissionsPath == null) {
             return;
         }
->>>>>>> be0b62d4
-        Language language = result.getOptions().getLanguage();
+        Language language = result.getOptions().language();
         for (Submission submission : submissions) {
             File directory = createSubmissionDirectory(path, submissionsPath, submission);
             if (directory == null) {
@@ -140,11 +110,6 @@
         }
     }
 
-<<<<<<< HEAD
-    private static List<JPlagComparison> getComparisons(JPlagResult result) {
-        int numberOfComparisons = result.getOptions().maximumNumberOfComparisons();
-        return result.getComparisons(numberOfComparisons);
-=======
     private File createSubmissionsDirectory(String path) {
         try {
             return createDirectory(path, SUBMISSIONS_FOLDER);
@@ -152,7 +117,6 @@
             logger.error("Could not create directory " + path + " for report viewer generation", e);
             return null;
         }
->>>>>>> be0b62d4
     }
 
     private void writeComparisons(JPlagResult result, String path) {
@@ -163,21 +127,21 @@
     private void writeOverview(JPlagResult result, String path) {
 
         List<String> folders = new ArrayList<>();
-        folders.addAll(result.getOptions().getSubmissionDirectories());
-        folders.addAll(result.getOptions().getOldSubmissionDirectories());
+        folders.addAll(result.getOptions().submissionDirectories());
+        folders.addAll(result.getOptions().oldSubmissionDirectories());
 
-        String baseCodePath = result.getOptions().hasBaseCode() ? result.getOptions().getBaseCodeSubmissionName().orElse("") : "";
+        String baseCodePath = result.getOptions().hasBaseCode() ? result.getOptions().baseCodeSubmissionName() : "";
         ClusteringResultMapper clusteringResultMapper = new ClusteringResultMapper(submissionToIdFunction);
 
         OverviewReport overviewReport = new OverviewReport(folders, // submissionFolderPath
                 baseCodePath, // baseCodeFolderPath
-                result.getOptions().getLanguage().getName(), // language
-                List.of(result.getOptions().getFileSuffixes()), // fileExtensions
+                result.getOptions().language().getName(), // language
+                result.getOptions().fileSuffixes(), // fileExtensions
                 submissionNameToIdMap.entrySet().stream().collect(Collectors.toMap(Map.Entry::getValue, Map.Entry::getKey)), // submissionIds
                 submissionNameToNameToComparisonFileName, // result.getOptions().getMinimumTokenMatch(),
                 List.of(), // failedSubmissionNames
-                result.getOptions().getExcludedFiles(), // excludedFiles
-                result.getOptions().getMinimumTokenMatch(), // matchSensitivity
+                result.getOptions().excludedFiles(), // excludedFiles
+                result.getOptions().minimumTokenMatch(), // matchSensitivity
                 getDate(),// dateOfExecution
                 result.getDuration(), // executionTime
                 getMetrics(result),// metrics
