--- conflicted
+++ resolved
@@ -27,23 +27,8 @@
         long timeBeforeStartInMillis = System.currentTimeMillis();
         List<JPlagComparison> comparisons = new ArrayList<>();
 
-<<<<<<< HEAD
         for (SubmissionTuple tuple : buildComparisonTuples(submissions)) {
-            compareSubmissions(tuple.getLeft(), tuple.getRight(), withBaseCode).ifPresent(it -> comparisons.add(it));
-=======
-        for (i = 0; i < (numberOfSubmissions - 1); i++) {
-            first = submissions.get(i);
-            if (first.getTokenList() == null) {
-                continue;
-            }
-            for (j = (i + 1); j < numberOfSubmissions; j++) {
-                second = submissions.get(j);
-                if (second.getTokenList() == null) {
-                    continue;
-                }
-                compareSubmissions(first, second, withBaseCode).ifPresent(comparisons::add);
-            }
->>>>>>> 38173b17
+            compareSubmissions(tuple.getLeft(), tuple.getRight(), withBaseCode).ifPresent(comparisons::add);
         }
 
         long durationInMillis = System.currentTimeMillis() - timeBeforeStartInMillis;
