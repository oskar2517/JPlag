--- conflicted
+++ resolved
@@ -13,11 +13,8 @@
     PYTHON_3("python3", "de.jplag.python3.Language"),
     C_CPP("cpp", "de.jplag.cpp.Language"),
     C_SHARP("csharp", "de.jplag.csharp.Language"),
-<<<<<<< HEAD
+    R_LANG("rlang", "de.jplag.rlang.Language"),
     GO("go", "de.jplag.go.Language"),
-=======
-    R_LANG("rlang", "de.jplag.rlang.Language"),
->>>>>>> 89d4c3c7
     CHAR("char", "de.jplag.chars.Language"),
     TEXT("text", "de.jplag.text.Language"),
     SCHEME("scheme", "de.jplag.scheme.Language");
