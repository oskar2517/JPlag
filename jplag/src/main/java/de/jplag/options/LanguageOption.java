package de.jplag.options;

import static java.util.stream.Collectors.toList;

import java.util.Arrays;
import java.util.Collection;

/**
 * The available languages.
 */
public enum LanguageOption {
    JAVA("java", "de.jplag.java.Language"),
    PYTHON_3("python3", "de.jplag.python3.Language"),
    C_CPP("cpp", "de.jplag.cpp.Language"),
    C_SHARP("csharp", "de.jplag.csharp.Language"),
    GO_LANG("golang", "de.jplag.golang.Language"),
    KOTLIN("kotlin", "de.jplag.kotlin.Language"),
    R_LANG("rlang", "de.jplag.rlang.Language"),
<<<<<<< HEAD
    RUST("rust", "de.jplag.rust.Language"),
=======
    SCALA("scala", "de.jplag.scala.Language"),
>>>>>>> f654065f
    CHAR("char", "de.jplag.chars.Language"),
    TEXT("text", "de.jplag.text.Language"),
    SCHEME("scheme", "de.jplag.scheme.Language");

    private final String classPath;
    private final String displayName;

    LanguageOption(String displayName, String classPath) {
        this.displayName = displayName;
        this.classPath = classPath;
    }

    public String getClassPath() {
        return this.classPath;
    }

    public String getDisplayName() {
        return this.displayName;
    }

    public static LanguageOption fromDisplayName(String displayName) {
        return Arrays.stream(LanguageOption.values()).filter(languageOption -> languageOption.displayName.equalsIgnoreCase(displayName)).findFirst()
                .orElse(getDefault());
    }

    public static Collection<String> getAllDisplayNames() {
        return Arrays.stream(LanguageOption.values()).map(languageOption -> languageOption.displayName).collect(toList());
    }

    public static LanguageOption getDefault() {
        return LanguageOption.JAVA;
    }
}<|MERGE_RESOLUTION|>--- conflicted
+++ resolved
@@ -16,11 +16,8 @@
     GO_LANG("golang", "de.jplag.golang.Language"),
     KOTLIN("kotlin", "de.jplag.kotlin.Language"),
     R_LANG("rlang", "de.jplag.rlang.Language"),
-<<<<<<< HEAD
     RUST("rust", "de.jplag.rust.Language"),
-=======
     SCALA("scala", "de.jplag.scala.Language"),
->>>>>>> f654065f
     CHAR("char", "de.jplag.chars.Language"),
     TEXT("text", "de.jplag.text.Language"),
     SCHEME("scheme", "de.jplag.scheme.Language");
