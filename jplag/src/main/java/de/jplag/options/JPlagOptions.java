--- conflicted
+++ resolved
@@ -266,73 +266,12 @@
         return debugParser;
     }
 
-<<<<<<< HEAD
-    public SimilarityMetric getClusteringSimilarityMetric() {
-        return clusteringSimilarityMetric;
-    }
-
-    public float getClusteringSpectralKernelBandwidth() {
-        return clusteringSpectralKernelBandwidth;
-    }
-
-    public float getClusteringSpectralGPVariance() {
-        return clusteringSpectralGPVariance;
-    }
-
-    public int getClusteringSpectralMinRuns() {
-        return clusteringSpectralMinRuns;
-    }
-
-    public int getClusteringSpectralMaxRuns() {
-        return clusteringSpectralMaxRuns;
-    }
-
-    public int getClusteringSpectralMaxKMeansIterationPerRun() {
-        return clusteringSpectralMaxKMeansIterationPerRun;
-    }
-
-    public boolean isClusteringPruneBadClusters() {
-        return clusteringPruneBadClusters;
-    }
-
-    public float getClusteringAgglomerativeThreshold() {
-        return clusteringAgglomerativeThreshold;
-    }
-
-    public Preprocessors getClusteringPreprocessor() {
-        return clusteringPreprocessor;
-    }
-
-    public boolean isClustering() {
-        return clusteringDoClustering;
-    }
-
-    public Algorithms getClusteringAlgorithm() {
-        return clusteringAlgorithm;
-    }
-
-    public TopDownHierarchicalClustering.InterClusterSimilarity getClusteringAgglomerativeInterClusterSimilarity() {
-        return clusteringAgglomerativeInterClusterSimilarity;
-    }
-
-    public float getClusteringPreprocessorThreshold() {
-        return clusteringPreprocessorThreshold;
-    }
-
-    public float getClusteringPreprocessorPercentile() {
-        return clusteringPreprocessorPercentile;
-    }
-
-    public void setLanguage(Language language) {
-        this.language = language;
-=======
     public void setBaseCodeSubmissionName(String baseCodeSubmissionName) {
         if (baseCodeSubmissionName == null || baseCodeSubmissionName.isEmpty()) {
             this.baseCodeSubmissionName = Optional.empty();
         } else {
             this.baseCodeSubmissionName = Optional.of(baseCodeSubmissionName);
         }
->>>>>>> e0a23c57
     }
 
     public void setComparisonMode(ComparisonMode comparisonMode) {
@@ -378,14 +317,63 @@
         this.languageOption = languageOption;
     }
 
-    public void setMaximumNumberOfComparisons(int maximumNumberOfComparisons) {
-        if (maximumNumberOfComparisons < -1) {
-            this.maximumNumberOfComparisons = -1;
-        } else {
-            this.maximumNumberOfComparisons = maximumNumberOfComparisons;
-        }
-    }
-
+
+    public SimilarityMetric getClusteringSimilarityMetric() {
+        return clusteringSimilarityMetric;
+    }
+
+    public float getClusteringSpectralKernelBandwidth() {
+        return clusteringSpectralKernelBandwidth;
+    }
+
+    public float getClusteringSpectralGPVariance() {
+        return clusteringSpectralGPVariance;
+    }
+
+    public int getClusteringSpectralMinRuns() {
+        return clusteringSpectralMinRuns;
+    }
+
+    public int getClusteringSpectralMaxRuns() {
+        return clusteringSpectralMaxRuns;
+    }
+
+    public int getClusteringSpectralMaxKMeansIterationPerRun() {
+        return clusteringSpectralMaxKMeansIterationPerRun;
+    }
+
+    public boolean isClusteringPruneBadClusters() {
+        return clusteringPruneBadClusters;
+    }
+
+    public float getClusteringAgglomerativeThreshold() {
+        return clusteringAgglomerativeThreshold;
+    }
+
+    public Preprocessors getClusteringPreprocessor() {
+        return clusteringPreprocessor;
+    }
+
+    public boolean isClustering() {
+        return clusteringDoClustering;
+    }
+
+    public Algorithms getClusteringAlgorithm() {
+        return clusteringAlgorithm;
+    }
+
+    public TopDownHierarchicalClustering.InterClusterSimilarity getClusteringAgglomerativeInterClusterSimilarity() {
+        return clusteringAgglomerativeInterClusterSimilarity;
+    }
+
+    public float getClusteringPreprocessorThreshold() {
+        return clusteringPreprocessorThreshold;
+    }
+
+    public float getClusteringPreprocessorPercentile() {
+        return clusteringPreprocessorPercentile;
+    }
+    
     public void setMinimumTokenMatch(Integer minimumTokenMatch) {
         if (minimumTokenMatch != null && minimumTokenMatch < 1) {
             this.minimumTokenMatch = 1;
