--- conflicted
+++ resolved
@@ -42,7 +42,7 @@
     public JPlag(JPlagOptions options) {
         this.options = options;
         coreAlgorithm = new GreedyStringTiling(options);
-        language = initializeLanguage(this.options, this.errorCollector);
+        language = initializeLanguage(this.options);
         comparisonStrategy = initializeComparisonStrategy(options.getComparisonMode());
         excludedFileNames = Optional.ofNullable(this.options.getExclusionFileName()).map(this::readExclusionFile).orElse(Collections.emptySet());
         options.setExcludedFiles(excludedFileNames); // store for report
@@ -89,7 +89,8 @@
 
         // Compare valid submissions.
         JPlagResult result = comparisonStrategy.compareSubmissions(submissionSet);
-        logger.info("\nTotal time for comparing submissions: " + TimeUtil.formatDuration(result.getDuration()));
+        if (logger.isInfoEnabled())
+            logger.info("Total time for comparing submissions: {}", TimeUtil.formatDuration(result.getDuration()));
 
         result.setClusteringResult(ClusteringFactory.getClusterings(result.getAllComparisons(), options.getClusteringOptions()));
 
@@ -103,32 +104,19 @@
         };
     }
 
-<<<<<<< HEAD
-    private static Language initializeLanguage(JPlagOptions options, ErrorConsumer errorCollector) {
-        Language uninitializedLanguage = LanguageLoader.loadLanguage(options.getLanguageShortName()).orElseThrow();
-        Language language = uninitializedLanguage.createInitializedLanguage(errorCollector);
+    private static Language initializeLanguage(JPlagOptions options) {
+        String languageShortName = options.getLanguageShortName();
+        Language currentLanguage = options.getLanguage();
+
+        if (currentLanguage != null && (languageShortName == null || languageShortName.equals(currentLanguage.getShortName()))) {
+            // Ensure that we do not rely on the ServiceLoader API. We can also load an arbitrary language via Options
+            return currentLanguage;
+        }
+
+        Language language = LanguageLoader.loadLanguage(languageShortName).orElseThrow();
         options.setLanguage(language);
         options.setLanguageDefaults(language);
-        logger.info("Initialized language {}", language.getName());
+        logger.info("Loaded language {}", language.getName());
         return language;
-=======
-    private Language initializeLanguage() {
-        LanguageOption languageOption = this.options.getLanguageOption();
-
-        try {
-            Constructor<?> constructor = Class.forName(languageOption.getClassPath()).getConstructor();
-            Language language = (Language) constructor.newInstance();
-
-            this.options.setLanguage(language);
-            this.options.setLanguageDefaults(language);
-            logger.info("Initialized language {}", language.getName());
-            return language;
-        } catch (NoSuchMethodException | SecurityException | ClassNotFoundException | InstantiationException | IllegalAccessException
-                | IllegalArgumentException | InvocationTargetException e) {
-            logger.error(e.getMessage(), e);
-            throw new IllegalStateException("Language instantiation failed:" + e.getMessage(), e);
-        }
-
->>>>>>> 24daec92
     }
 }