--- conflicted
+++ resolved
@@ -1,18 +1,5 @@
 package de.jplag;
 
-<<<<<<< HEAD
-=======
-import static de.jplag.options.Verbosity.LONG;
-
-import java.io.BufferedReader;
-import java.io.FileReader;
-import java.io.IOException;
-import java.util.Collections;
-import java.util.Optional;
-import java.util.Set;
-import java.util.stream.Collectors;
-
->>>>>>> d66365ca
 import org.slf4j.Logger;
 import org.slf4j.LoggerFactory;
 
@@ -44,35 +31,8 @@
     public JPlag(JPlagOptions options) {
         this.options = options;
         coreAlgorithm = new GreedyStringTiling(options);
-<<<<<<< HEAD
-        language = options.language();
+        language = this.options.language();
         comparisonStrategy = initializeComparisonStrategy(options.comparisonMode());
-=======
-        language = initializeLanguage(this.options);
-        comparisonStrategy = initializeComparisonStrategy(options.getComparisonMode());
-        excludedFileNames = Optional.ofNullable(this.options.getExclusionFileName()).map(this::readExclusionFile).orElse(Collections.emptySet());
-        options.setExcludedFiles(excludedFileNames); // store for report
-    }
-
-    /**
-     * If an exclusion file is given, it is read in and all strings are saved in the set "excluded".
-     * @param exclusionFileName the file name or path
-     */
-    private Set<String> readExclusionFile(final String exclusionFileName) {
-        try (BufferedReader reader = new BufferedReader(new FileReader(exclusionFileName, JPlagOptions.CHARSET))) {
-            final var excludedFileNames = reader.lines().collect(Collectors.toSet());
-            if (options.getVerbosity() == LONG) {
-                logger.info("Excluded files:");
-                for (var excludedFilename : excludedFileNames) {
-                    logger.info(excludedFilename);
-                }
-            }
-            return excludedFileNames;
-        } catch (IOException e) {
-            logger.error("Could not read exclusion file: " + e.getMessage(), e);
-            return Collections.emptySet();
-        }
->>>>>>> d66365ca
     }
 
     /**
@@ -110,24 +70,4 @@
             case PARALLEL -> new ParallelComparisonStrategy(options, coreAlgorithm);
         };
     }
-<<<<<<< HEAD
-=======
-
-    private static Language initializeLanguage(JPlagOptions options) {
-        String languageIdentifier = options.getLanguageIdentifier();
-        Language currentLanguage = options.getLanguage();
-
-        if (currentLanguage != null && (languageIdentifier == null || languageIdentifier.equals(currentLanguage.getIdentifier()))) {
-            // Ensure that we do not rely on the ServiceLoader API. We can also load an arbitrary language via Options
-            options.setLanguageDefaults(currentLanguage);
-            return currentLanguage;
-        }
-
-        Language language = LanguageLoader.getLanguage(languageIdentifier).orElseThrow();
-        options.setLanguage(language);
-        options.setLanguageDefaults(language);
-        logger.info("Loaded language {}", language.getName());
-        return language;
-    }
->>>>>>> d66365ca
 }