--- conflicted
+++ resolved
@@ -30,37 +30,9 @@
      */
     public JPlag(JPlagOptions options) {
         this.options = options;
-<<<<<<< HEAD
-        language = initializeLanguage(this.options);
-        coreAlgorithm = new GreedyStringTiling(options);
-        comparisonStrategy = initializeComparisonStrategy(options.getComparisonMode());
-        excludedFileNames = Optional.ofNullable(this.options.getExclusionFileName()).map(this::readExclusionFile).orElse(Collections.emptySet());
-        options.setExcludedFiles(excludedFileNames); // store for report
-    }
-
-    /**
-     * If an exclusion file is given, it is read in and all strings are saved in the set "excluded".
-     * @param exclusionFileName the file name or path
-     */
-    private Set<String> readExclusionFile(final String exclusionFileName) {
-        try (BufferedReader reader = new BufferedReader(new FileReader(exclusionFileName, JPlagOptions.CHARSET))) {
-            final var excludedFileNames = reader.lines().collect(Collectors.toSet());
-            if (options.getVerbosity() == LONG) {
-                logger.info("Excluded files:");
-                for (var excludedFilename : excludedFileNames) {
-                    logger.info(excludedFilename);
-                }
-            }
-            return excludedFileNames;
-        } catch (IOException e) {
-            logger.error("Could not read exclusion file: " + e.getMessage(), e);
-            return Collections.emptySet();
-        }
-=======
         coreAlgorithm = new GreedyStringTiling(options);
         language = this.options.language();
         comparisonStrategy = initializeComparisonStrategy(options.comparisonMode());
->>>>>>> 8ec60b6a
     }
 
     /**
@@ -73,13 +45,6 @@
         SubmissionSetBuilder builder = new SubmissionSetBuilder(language, options);
         SubmissionSet submissionSet = builder.buildSubmissionSet();
 
-<<<<<<< HEAD
-=======
-        if (submissionSet.hasBaseCode()) {
-            coreAlgorithm.createHashes(submissionSet.getBaseCode().getTokenList(), options.minimumTokenMatch(), true);
-        }
-
->>>>>>> 8ec60b6a
         int submissionCount = submissionSet.numberOfSubmissions();
         if (submissionCount < 2) {
             throw new SubmissionException("Not enough valid submissions! (found " + submissionCount + " valid submissions)");
