package de.jplag;

import static de.jplag.options.Verbosity.LONG;

import java.io.BufferedReader;
import java.io.FileReader;
import java.io.IOException;
import java.lang.reflect.Constructor;
import java.lang.reflect.InvocationTargetException;
import java.util.Collections;
import java.util.Optional;
import java.util.Set;
import java.util.stream.Collectors;

<<<<<<< HEAD
import de.jplag.clustering.ClusteringFactory;
=======
import de.jplag.exceptions.ExitException;
import de.jplag.exceptions.SubmissionException;
>>>>>>> e0a23c57
import de.jplag.options.JPlagOptions;
import de.jplag.options.LanguageOption;
import de.jplag.strategy.ComparisonMode;
import de.jplag.strategy.ComparisonStrategy;
import de.jplag.strategy.NormalComparisonStrategy;
import de.jplag.strategy.ParallelComparisonStrategy;

/**
 * This class coordinates the whole errorConsumer flow.
 */
public class JPlag {
    private final JPlagOptions options;

    private final Language language;
    private final ComparisonStrategy comparisonStrategy;
    private final GreedyStringTiling coreAlgorithm; // Contains the comparison logic.
    private final ErrorCollector errorCollector;
    private final Set<String> excludedFileNames;

    /**
     * Creates and initializes a JPlag instance, parameterized by a set of options.
     * @param options determines the parameterization.
     * @throws ExitException if the initialization fails.
     */
    public JPlag(JPlagOptions options) throws ExitException {
        this.options = options;
        errorCollector = new ErrorCollector(options);
        coreAlgorithm = new GreedyStringTiling(options);
        language = initializeLanguage();
        comparisonStrategy = initializeComparisonStrategy(options.getComparisonMode());
        excludedFileNames = Optional.ofNullable(this.options.getExclusionFileName()).map(this::readExclusionFile).orElse(Collections.emptySet());
        options.setExcludedFiles(excludedFileNames); // store for report
    }

    /**
     * If an exclusion file is given, it is read in and all strings are saved in the set "excluded".
     * @param exclusionFileName
     */
<<<<<<< HEAD
    public JPlagResult run() throws ExitException {
        // 1. Preparation:
        File rootDir = new File(options.getRootDirectoryName());
        if (!rootDir.exists()) {
            throw new ExitException("Root directory " + options.getRootDirectoryName() + " does not exist!");
        }
        if (!rootDir.isDirectory()) {
            throw new ExitException(options.getRootDirectoryName() + " is not a directory!");
        }
        readExclusionFile(); // This file contains all files names which are excluded

        // 2. Parse and validate submissions:
        ArrayList<Submission> submissions = findSubmissions(rootDir);
        parseAllSubmissions(submissions, baseCodeSubmission);
        submissions = filterValidSubmissions(submissions);
        if (submissions.size() < 2) {
            printErrors();
            throw new ExitException("Not enough valid submissions! (found " + submissions.size() + " valid submissions)",
                    ExitException.NOT_ENOUGH_SUBMISSIONS_ERROR);
        }

        // 3. Compare valid submissions:
        errorVector = null; // errorVector is not needed anymore
        JPlagResult result = comparisonStrategy.compareSubmissions(submissions, baseCodeSubmission);
        printComparisonDuration(result.getDuration());

        // 4. Do clustering
        result.setClusteringResult(ClusteringFactory.getClusterings(result.getComparisons(), options));
        
        return result;
    }

    @Override
    public void addError(String errorMessage) {
        errorVector.add("[" + currentSubmissionName + "]\n" + errorMessage);
        print(errorMessage, null);
    }

    /**
     * @return the configured language in which the submissions are written.
     */
    public Language getLanguage() {
        return language;
    }

    /**
     * @return the program options which allow to configure JPlag.
     */
    protected JPlagOptions getOptions() {
        return this.options; // TS: Should not be accessible, as options should be set before passing them to this class.
    }

    /**
     * Checks if a file has a valid suffix for the current language.
     * @param file is the file to check.
     * @return true if the file suffix matches the language.
     */
    public boolean hasValidSuffix(File file) {
        String[] validSuffixes = options.getFileSuffixes();

        // This is the case if either the language frontends or the CLI did not set the valid suffixes array in options
        if (validSuffixes == null || validSuffixes.length == 0) {
            return true;
        }
        return Arrays.stream(validSuffixes).anyMatch(suffix -> file.getName().endsWith(suffix));
    }

    /**
     * Checks if a file is excluded or not.
     */
    public boolean isFileExcluded(File file) {
        if (excludedFileNames == null) {
            return false;
        }
        return excludedFileNames.stream().anyMatch(excludedName -> file.getName().endsWith(excludedName));
    }

    @Override
    public void print(String message, String longMessage) {
        Verbosity verbosity = options.getVerbosity();
        if (verbosity != QUIET) {
            if (message != null) {
                System.out.print(message);
            }
            if (longMessage != null && verbosity == LONG) {
                System.out.print(longMessage);
            }
        }
    }

    /**
     * This method checks whether the base code directory value is valid.
     */
    private void checkBaseCodeOption() throws ExitException {
        if (options.hasBaseCode()) {
            if (!new File(options.getRootDirectoryName()).exists()) {
                throw new ExitException("Root directory \"" + options.getRootDirectoryName() + "\" doesn't exist!", ExitException.BAD_PARAMETER);
            }

            String baseCode = options.getBaseCodeSubmissionName().replace(File.separator, ""); // trim problematic file separators
            if (baseCode.contains(".")) {
                throw new ExitException("The basecode directory name \"" + baseCode + "\" cannot contain dots!", ExitException.BAD_PARAMETER);
            }
            String baseCodePath = options.getRootDirectoryName() + File.separator + baseCode;
            if (!new File(baseCodePath).exists()) {
                throw new ExitException("Basecode directory \"" + baseCodePath + "\" doesn't exist!", ExitException.BAD_PARAMETER);
            }

            String subdirectory = options.getSubdirectoryName();
            if (subdirectory != null && subdirectory.length() != 0) {
                if (!new File(baseCodePath, subdirectory).exists()) {
                    throw new ExitException("Basecode directory doesn't contain" + " the subdirectory \"" + subdirectory + "\"!",
                            ExitException.BAD_PARAMETER);
=======
    Set<String> readExclusionFile(final String exclusionFileName) {
        try (BufferedReader reader = new BufferedReader(new FileReader(exclusionFileName, JPlagOptions.CHARSET))) {
            final var excludedFileNames = reader.lines().collect(Collectors.toSet());
            if (options.getVerbosity() == LONG) {
                errorCollector.print(null, "Excluded files:");
                for (var excludedFilename : excludedFileNames) {
                    errorCollector.print(null, " " + excludedFilename);
>>>>>>> e0a23c57
                }
            }
            return excludedFileNames;
        } catch (IOException e) {
            System.out.println("Could not read exclusion file: " + e.getMessage());
            return Collections.emptySet();
        }
    }

    /**
     * Main procedure, executes the comparison of source code submissions.
     * @return the results of the comparison, specifically the submissions whose similarity exceeds a set threshold.
     * @throws ExitException if the JPlag exits preemptively.
     */
    public JPlagResult run() throws ExitException {
        // Parse and validate submissions.
        SubmissionSetBuilder builder = new SubmissionSetBuilder(language, options, errorCollector, excludedFileNames);
        SubmissionSet submissionSet = builder.buildSubmissionSet();

        if (submissionSet.hasBaseCode()) {
            coreAlgorithm.createHashes(submissionSet.getBaseCode().getTokenList(), options.getMinimumTokenMatch(), true);
        }

        int submissionCount = submissionSet.numberOfSubmissions();
        if (submissionCount < 2) {
            throw new SubmissionException("Not enough valid submissions! (found " + submissionCount + " valid submissions)");
        }

        // Compare valid submissions.
        JPlagResult result = comparisonStrategy.compareSubmissions(submissionSet);
        errorCollector.print("\nTotal time for comparing submissions: " + TimeUtil.formatDuration(result.getDuration()), null);
        return result;
    }

    private ComparisonStrategy initializeComparisonStrategy(final ComparisonMode comparisonMode) {
        return switch (comparisonMode) {
            case NORMAL -> new NormalComparisonStrategy(options, coreAlgorithm);
            case PARALLEL -> new ParallelComparisonStrategy(options, coreAlgorithm);
        };
    }

    private Language initializeLanguage() {
        LanguageOption languageOption = this.options.getLanguageOption();

        try {
            Constructor<?> constructor = Class.forName(languageOption.getClassPath()).getConstructor(ErrorConsumer.class);
            Object[] constructorParams = {errorCollector};

            Language language = (Language) constructor.newInstance(constructorParams);

            this.options.setLanguage(language);
            this.options.setLanguageDefaults(language);
            System.out.println("Initialized language " + language.getName());
            return language;
        } catch (NoSuchMethodException | SecurityException | ClassNotFoundException | InstantiationException | IllegalAccessException
                | IllegalArgumentException | InvocationTargetException e) {
            e.printStackTrace();
            throw new IllegalStateException("Language instantiation failed:" + e.getMessage());
        }

    }
}<|MERGE_RESOLUTION|>--- conflicted
+++ resolved
@@ -12,12 +12,9 @@
 import java.util.Set;
 import java.util.stream.Collectors;
 
-<<<<<<< HEAD
 import de.jplag.clustering.ClusteringFactory;
-=======
 import de.jplag.exceptions.ExitException;
 import de.jplag.exceptions.SubmissionException;
->>>>>>> e0a23c57
 import de.jplag.options.JPlagOptions;
 import de.jplag.options.LanguageOption;
 import de.jplag.strategy.ComparisonMode;
@@ -56,121 +53,6 @@
      * If an exclusion file is given, it is read in and all strings are saved in the set "excluded".
      * @param exclusionFileName
      */
-<<<<<<< HEAD
-    public JPlagResult run() throws ExitException {
-        // 1. Preparation:
-        File rootDir = new File(options.getRootDirectoryName());
-        if (!rootDir.exists()) {
-            throw new ExitException("Root directory " + options.getRootDirectoryName() + " does not exist!");
-        }
-        if (!rootDir.isDirectory()) {
-            throw new ExitException(options.getRootDirectoryName() + " is not a directory!");
-        }
-        readExclusionFile(); // This file contains all files names which are excluded
-
-        // 2. Parse and validate submissions:
-        ArrayList<Submission> submissions = findSubmissions(rootDir);
-        parseAllSubmissions(submissions, baseCodeSubmission);
-        submissions = filterValidSubmissions(submissions);
-        if (submissions.size() < 2) {
-            printErrors();
-            throw new ExitException("Not enough valid submissions! (found " + submissions.size() + " valid submissions)",
-                    ExitException.NOT_ENOUGH_SUBMISSIONS_ERROR);
-        }
-
-        // 3. Compare valid submissions:
-        errorVector = null; // errorVector is not needed anymore
-        JPlagResult result = comparisonStrategy.compareSubmissions(submissions, baseCodeSubmission);
-        printComparisonDuration(result.getDuration());
-
-        // 4. Do clustering
-        result.setClusteringResult(ClusteringFactory.getClusterings(result.getComparisons(), options));
-        
-        return result;
-    }
-
-    @Override
-    public void addError(String errorMessage) {
-        errorVector.add("[" + currentSubmissionName + "]\n" + errorMessage);
-        print(errorMessage, null);
-    }
-
-    /**
-     * @return the configured language in which the submissions are written.
-     */
-    public Language getLanguage() {
-        return language;
-    }
-
-    /**
-     * @return the program options which allow to configure JPlag.
-     */
-    protected JPlagOptions getOptions() {
-        return this.options; // TS: Should not be accessible, as options should be set before passing them to this class.
-    }
-
-    /**
-     * Checks if a file has a valid suffix for the current language.
-     * @param file is the file to check.
-     * @return true if the file suffix matches the language.
-     */
-    public boolean hasValidSuffix(File file) {
-        String[] validSuffixes = options.getFileSuffixes();
-
-        // This is the case if either the language frontends or the CLI did not set the valid suffixes array in options
-        if (validSuffixes == null || validSuffixes.length == 0) {
-            return true;
-        }
-        return Arrays.stream(validSuffixes).anyMatch(suffix -> file.getName().endsWith(suffix));
-    }
-
-    /**
-     * Checks if a file is excluded or not.
-     */
-    public boolean isFileExcluded(File file) {
-        if (excludedFileNames == null) {
-            return false;
-        }
-        return excludedFileNames.stream().anyMatch(excludedName -> file.getName().endsWith(excludedName));
-    }
-
-    @Override
-    public void print(String message, String longMessage) {
-        Verbosity verbosity = options.getVerbosity();
-        if (verbosity != QUIET) {
-            if (message != null) {
-                System.out.print(message);
-            }
-            if (longMessage != null && verbosity == LONG) {
-                System.out.print(longMessage);
-            }
-        }
-    }
-
-    /**
-     * This method checks whether the base code directory value is valid.
-     */
-    private void checkBaseCodeOption() throws ExitException {
-        if (options.hasBaseCode()) {
-            if (!new File(options.getRootDirectoryName()).exists()) {
-                throw new ExitException("Root directory \"" + options.getRootDirectoryName() + "\" doesn't exist!", ExitException.BAD_PARAMETER);
-            }
-
-            String baseCode = options.getBaseCodeSubmissionName().replace(File.separator, ""); // trim problematic file separators
-            if (baseCode.contains(".")) {
-                throw new ExitException("The basecode directory name \"" + baseCode + "\" cannot contain dots!", ExitException.BAD_PARAMETER);
-            }
-            String baseCodePath = options.getRootDirectoryName() + File.separator + baseCode;
-            if (!new File(baseCodePath).exists()) {
-                throw new ExitException("Basecode directory \"" + baseCodePath + "\" doesn't exist!", ExitException.BAD_PARAMETER);
-            }
-
-            String subdirectory = options.getSubdirectoryName();
-            if (subdirectory != null && subdirectory.length() != 0) {
-                if (!new File(baseCodePath, subdirectory).exists()) {
-                    throw new ExitException("Basecode directory doesn't contain" + " the subdirectory \"" + subdirectory + "\"!",
-                            ExitException.BAD_PARAMETER);
-=======
     Set<String> readExclusionFile(final String exclusionFileName) {
         try (BufferedReader reader = new BufferedReader(new FileReader(exclusionFileName, JPlagOptions.CHARSET))) {
             final var excludedFileNames = reader.lines().collect(Collectors.toSet());
@@ -178,7 +60,6 @@
                 errorCollector.print(null, "Excluded files:");
                 for (var excludedFilename : excludedFileNames) {
                     errorCollector.print(null, " " + excludedFilename);
->>>>>>> e0a23c57
                 }
             }
             return excludedFileNames;
@@ -201,7 +82,7 @@
         if (submissionSet.hasBaseCode()) {
             coreAlgorithm.createHashes(submissionSet.getBaseCode().getTokenList(), options.getMinimumTokenMatch(), true);
         }
-
+        
         int submissionCount = submissionSet.numberOfSubmissions();
         if (submissionCount < 2) {
             throw new SubmissionException("Not enough valid submissions! (found " + submissionCount + " valid submissions)");
@@ -210,6 +91,9 @@
         // Compare valid submissions.
         JPlagResult result = comparisonStrategy.compareSubmissions(submissionSet);
         errorCollector.print("\nTotal time for comparing submissions: " + TimeUtil.formatDuration(result.getDuration()), null);
+
+        result.setClusteringResult(ClusteringFactory.getClusterings(result.getComparisons(), options));
+
         return result;
     }
 
