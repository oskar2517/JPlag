--- conflicted
+++ resolved
@@ -124,11 +124,7 @@
     @Override
     public String toString() {
         return String.format("JPlagResult { comparisons: %d, duration: %d ms, language: %s, submissions: %d }", getAllComparisons().size(),
-<<<<<<< HEAD
-                getDuration(), getOptions().languageOption(), submissions.numberOfSubmissions());
-=======
-                getDuration(), getOptions().getLanguage().getName(), submissions.numberOfSubmissions());
->>>>>>> d66365ca
+                getDuration(), getOptions().language().getName(), submissions.numberOfSubmissions());
     }
 
     /**
