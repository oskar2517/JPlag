package de.jplag;

import java.util.ArrayList;
import java.util.List;

import de.jplag.clustering.ClusteringResult;
import de.jplag.options.JPlagOptions;

/**
 * Encapsulates the results of a comparison of a set of source code submissions.
 */
public class JPlagResult {

    private List<JPlagComparison> comparisons; // comparisons whose similarity was about the specified threshold

    private final SubmissionSet submissions;

    private final JPlagOptions options;

    private final long durationInMillis;

<<<<<<< HEAD
    private List<ClusteringResult<Submission>> clusteringResult = new ArrayList<>(0);

    /**
     * Creates empty results.
     */
    public JPlagResult() {
        // No results available.
    }
=======
    private final int[] similarityDistribution; // 10-element array representing the similarity distribution of the detected matches.
>>>>>>> e0a23c57

    public JPlagResult(List<JPlagComparison> comparisons, SubmissionSet submissions, long durationInMillis, JPlagOptions options) {
        this.comparisons = comparisons;
        this.submissions = submissions;
        this.durationInMillis = durationInMillis;
        this.options = options;
        similarityDistribution = calculateSimilarityDistribution(comparisons);
        comparisons.sort((first, second) -> Float.compare(second.similarity(), first.similarity())); // Sort by percentage (descending).
    }

    /**
     * Drops elements from the comparison list to free memory. Note, that this affects the similarity distribution and is
     * only meant to be used if you don't need the information about comparisons with lower match percentage anymore.
     * @param limit the number of comparisons to keep in the list
     */
    public void dropComparisons(int limit) {
        this.comparisons = this.getComparisons(limit);
    }

    public void setClusteringResult(List<ClusteringResult<Submission>> clustering) {
        this.clusteringResult = clustering;
    }

    /**
     * @return a list of all comparisons sorted by percentage (descending)
     */
    public List<JPlagComparison> getComparisons() {
        return comparisons;
    }

    /**
     * Returns the first n comparisons (sorted by percentage, descending), limited by the specified parameter.
     * @param numberOfComparisons specifies the number of requested comparisons. If set to -1, all comparisons will be
     * returned.
     * @return a list of comparisons sorted descending by percentage.
     */
    public List<JPlagComparison> getComparisons(int numberOfComparisons) {
        if (numberOfComparisons == -1) {
            return comparisons;
        }
        return comparisons.subList(0, Math.min(numberOfComparisons, comparisons.size()));
    }

    /**
     * @return the duration of the comparison in milliseconds.
     */
    public long getDuration() {
        return durationInMillis;
    }

    /**
     * @return the submission set that contains both the valid submissions and the invalid ones.
     */
    public SubmissionSet getSubmissions() {
        return submissions;
    }

    /**
     * @return the total number of submissions that have been compared.
     */
    public int getNumberOfSubmissions() {
        return submissions.numberOfSubmissions(); // Convenience method to preserve API
    }

    /**
     * @return the JPlag options with which the JPlag run was configured.
     */
    public JPlagOptions getOptions() {
        return options;
    }

    /**
     * Returns the similarity distribution of detected matches in a 10-element array. Each entry represents the absolute
     * frequency of matches whose similarity lies within the respective interval. Intervals: 0: [0% - 10%), 1: [10% - 20%),
     * 2: [20% - 30%), ..., 9: [90% - 100%]
     * @return the similarity distribution array.
     */
    public int[] getSimilarityDistribution() {
        return similarityDistribution;
    }

    public List<ClusteringResult<Submission>> getClusteringResult() {
        return this.clusteringResult;
    }

    @Override
    public String toString() {
        return String.format("JPlagResult { comparisons: %d, duration: %d ms, language: %s, submissions: %d }", getComparisons().size(),
                getDuration(), getOptions().getLanguageOption(), submissions.numberOfSubmissions());
    }

    /**
     * Note: Before, comparisons with a similarity below the given threshold were also included in the similarity matrix.
     */
    private int[] calculateSimilarityDistribution(List<JPlagComparison> comparisons) {
        int[] similarityDistribution = new int[10];

        comparisons.stream().map(JPlagComparison::similarity).map(percent -> percent / 10).map(Float::intValue).map(index -> index == 10 ? 9 : index)
                .forEach(index -> similarityDistribution[index]++);

        return similarityDistribution;
    }
}<|MERGE_RESOLUTION|>--- conflicted
+++ resolved
@@ -1,6 +1,5 @@
 package de.jplag;
 
-import java.util.ArrayList;
 import java.util.List;
 
 import de.jplag.clustering.ClusteringResult;
@@ -19,18 +18,9 @@
 
     private final long durationInMillis;
 
-<<<<<<< HEAD
-    private List<ClusteringResult<Submission>> clusteringResult = new ArrayList<>(0);
+    private final int[] similarityDistribution; // 10-element array representing the similarity distribution of the detected matches.
 
-    /**
-     * Creates empty results.
-     */
-    public JPlagResult() {
-        // No results available.
-    }
-=======
-    private final int[] similarityDistribution; // 10-element array representing the similarity distribution of the detected matches.
->>>>>>> e0a23c57
+    private List<ClusteringResult<Submission>> clusteringResult;
 
     public JPlagResult(List<JPlagComparison> comparisons, SubmissionSet submissions, long durationInMillis, JPlagOptions options) {
         this.comparisons = comparisons;
