--- conflicted
+++ resolved
@@ -48,15 +48,9 @@
      */
     public final double similarity() {
         boolean subtractBaseCode = firstSubmission.hasBaseCodeMatches() && secondSubmission.hasBaseCodeMatches();
-<<<<<<< HEAD
         int divisorA = firstSubmission.getSimilarityDivisor(subtractBaseCode);
         int divisorB = secondSubmission.getSimilarityDivisor(subtractBaseCode);
         return 2 * similarity(divisorA + divisorB);
-=======
-        double sa = firstSubmission.getSimilarityDivisor(subtractBaseCode);
-        double sb = secondSubmission.getSimilarityDivisor(subtractBaseCode);
-        return (200 * getNumberOfMatchedTokens()) / (sa + sb);
->>>>>>> bc87bdf2
     }
 
     /**
@@ -65,11 +59,7 @@
      */
     public final double similarityOfFirst() {
         int divisor = firstSubmission.getSimilarityDivisor(true);
-<<<<<<< HEAD
         return similarity(divisor);
-=======
-        return (divisor == 0 ? 0 : (getNumberOfMatchedTokens() * 100 / (double) divisor));
->>>>>>> bc87bdf2
     }
 
     /**
@@ -78,32 +68,7 @@
      */
     public final double similarityOfSecond() {
         int divisor = secondSubmission.getSimilarityDivisor(true);
-<<<<<<< HEAD
         return similarity(divisor);
-=======
-        return (divisor == 0 ? 0 : (getNumberOfMatchedTokens() * 100 / (double) divisor));
-    }
-
-    /**
-     * @return Similarity in percent rounded down to the nearest tenth.
-     */
-    public final double roundedSimilarity() {
-        return ((int) (similarity() * ROUNDING_FACTOR)) / (double) ROUNDING_FACTOR;
-    }
-
-    /**
-     * @return Similarity of the first submission to the basecode in percent rounded down to the nearest tenth.
-     */
-    public final double basecodeSimilarityOfFirst() {
-        return ((int) (firstBasecodeSimilarity() * ROUNDING_FACTOR)) / (double) ROUNDING_FACTOR;
-    }
-
-    /**
-     * @return Similarity of the second submission to the basecode in percent rounded down to the nearest tenth.
-     */
-    public final double basecodeSimilarityOfSecond() {
-        return ((int) (secondBasecodeSimilarity() * ROUNDING_FACTOR)) / (double) ROUNDING_FACTOR;
->>>>>>> bc87bdf2
     }
 
     @Override
@@ -111,20 +76,7 @@
         return firstSubmission.getName() + " <-> " + secondSubmission.getName();
     }
 
-<<<<<<< HEAD
-    private float similarity(int divisor) {
-        return (divisor == 0 ? 0f : (getNumberOfMatchedTokens() * 100 / (float) divisor));
-=======
-    private double firstBasecodeSimilarity() {
-        double sa = firstSubmission.getSimilarityDivisor(false);
-        JPlagComparison firstBaseCodeMatches = firstSubmission.getBaseCodeComparison();
-        return firstBaseCodeMatches.getNumberOfMatchedTokens() * 100 / sa;
-    }
-
-    private double secondBasecodeSimilarity() {
-        double sb = secondSubmission.getSimilarityDivisor(false);
-        JPlagComparison secondBaseCodeMatches = secondSubmission.getBaseCodeComparison();
-        return secondBaseCodeMatches.getNumberOfMatchedTokens() * 100 / sb;
->>>>>>> bc87bdf2
+    private double similarity(int divisor) {
+        return (divisor == 0 ? 0.0 : (getNumberOfMatchedTokens() * 100 / (double) divisor));
     }
 }