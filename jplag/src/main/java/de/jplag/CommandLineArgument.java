package de.jplag;

import static de.jplag.CLI.CLUSTERING_GROUP_NAME;
import static de.jplag.CLI.CLUSTERING_PREPROCESSING_GROUP_NAME;
import static de.jplag.options.JPlagOptions.DEFAULT_COMPARISON_MODE;
import static de.jplag.options.JPlagOptions.DEFAULT_SHOWN_COMPARISONS;
import static de.jplag.options.JPlagOptions.DEFAULT_SIMILARITY_THRESHOLD;
import static net.sourceforge.argparse4j.impl.Arguments.storeTrue;

import java.util.Collection;
import java.util.List;
import java.util.Optional;

import net.sourceforge.argparse4j.impl.Arguments;
import net.sourceforge.argparse4j.inf.Argument;
import net.sourceforge.argparse4j.inf.ArgumentAction;
import net.sourceforge.argparse4j.inf.ArgumentContainer;
import net.sourceforge.argparse4j.inf.ArgumentParser;
import net.sourceforge.argparse4j.inf.Namespace;

import de.jplag.clustering.ClusteringAlgorithm;
import de.jplag.clustering.ClusteringOptions;
import de.jplag.clustering.algorithm.InterClusterSimilarity;
import de.jplag.options.LanguageOption;
import de.jplag.options.SimilarityMetric;
import de.jplag.strategy.ComparisonMode;

/**
 * Command line arguments for the JPlag CLI. Each argument is defined through an enumeral.
 * @author Timur Saglam
 */
public enum CommandLineArgument {

    ROOT_DIRECTORY(new Builder("rootDir", String.class).nargs(NumberOfArgumentValues.ONE_OR_MORE_VALUES)),
    LANGUAGE(new Builder("-l", String.class).defaultsTo(LanguageOption.getDefault().getDisplayName()).choices(LanguageOption.getAllDisplayNames())),
    BASE_CODE("-bc", String.class),
    VERBOSITY(new Builder("-v", String.class).defaultsTo("quiet").choices(List.of("quiet", "long"))), // TODO SH: Replace verbosity when integrating a
                                                                                                      // real logging library
    DEBUG("-d", Boolean.class),
    SUBDIRECTORY("-S", String.class),
    SUFFIXES("-p", String.class),
    EXCLUDE_FILE("-x", String.class),
    MIN_TOKEN_MATCH("-t", Integer.class),
    SIMILARITY_THRESHOLD(new Builder("-m", Float.class).defaultsTo(DEFAULT_SIMILARITY_THRESHOLD)),
    SHOWN_COMPARISONS(new Builder("-n", Integer.class).defaultsTo(DEFAULT_SHOWN_COMPARISONS)),
    RESULT_FOLDER(new Builder("-r", String.class).defaultsTo("result")),
    COMPARISON_MODE(new Builder("-c", String.class).defaultsTo(DEFAULT_COMPARISON_MODE.getName()).choices(ComparisonMode.allNames())),
    CLUSTER_ENABLE(new Builder("--cluster-skip", Boolean.class).argumentGroup(CLUSTERING_GROUP_NAME).action(Arguments.storeTrue())),
    CLUSTER_ALGORITHM(
            new Builder("--cluster-alg", ClusteringAlgorithm.class).argumentGroup(CLUSTERING_GROUP_NAME)
                    .defaultsTo(ClusteringOptions.DEFAULTS.getAlgorithm())),
    CLUSTER_METRIC(
            new Builder("--cluster-metric", SimilarityMetric.class).argumentGroup(CLUSTERING_GROUP_NAME)
                    .defaultsTo(ClusteringOptions.DEFAULTS.getSimilarityMetric())),
    CLUSTER_SPECTRAL_BANDWIDTH(
            new Builder("--cluster-spectral-bandwidth", Float.class).argumentGroup(CLUSTERING_GROUP_NAME).metaVar("bandwidth")
                    .defaultsTo(ClusteringOptions.DEFAULTS.getSpectralKernelBandwidth())),
    CLUSTER_SPECTRAL_NOISE(
            new Builder("--cluster-spectral-noise", Float.class).argumentGroup(CLUSTERING_GROUP_NAME).metaVar("noise")
                    .defaultsTo(ClusteringOptions.DEFAULTS.getSpectralGaussianProcessVariance())),
    CLUSTER_SPECTRAL_MIN_RUNS(
            new Builder("--cluster-spectral-min-runs", Integer.class).argumentGroup(CLUSTERING_GROUP_NAME).metaVar("min")
                    .defaultsTo(ClusteringOptions.DEFAULTS.getSpectralMinRuns())),
    CLUSTER_SPECTRAL_MAX_RUNS(
            new Builder("--cluster-spectral-max-runs", Integer.class).argumentGroup(CLUSTERING_GROUP_NAME).metaVar("max")
                    .defaultsTo(ClusteringOptions.DEFAULTS.getSpectralMaxRuns())),
    CLUSTER_SPECTRAL_KMEANS_ITERATIONS(
            new Builder("--cluster-spectral-kmeans-interations", Integer.class).argumentGroup(CLUSTERING_GROUP_NAME).metaVar("iterations")
                    .defaultsTo(ClusteringOptions.DEFAULTS.getSpectralMaxKMeansIterationPerRun())),
    CLUSTER_AGGLOMERATIVE_THRESHOLD(
            new Builder("--cluster-agglomerative-threshold", Float.class).argumentGroup(CLUSTERING_GROUP_NAME).metaVar("threshold")
                    .defaultsTo(ClusteringOptions.DEFAULTS.getAgglomerativeThreshold())),
    CLUSTER_AGGLOMERATIVE_INTER_CLUSTER_SIMILARITY(
            new Builder("--cluster-agglomerative-inter-cluster-similarity", InterClusterSimilarity.class).argumentGroup(CLUSTERING_GROUP_NAME)
                    .defaultsTo(ClusteringOptions.DEFAULTS.getAgglomerativeInterClusterSimilarity())),
    CLUSTER_PREPROCESSING_NONE(
            new Builder("--cluster-pp-none", Boolean.class).mutuallyExclusiveGroup(CLUSTERING_PREPROCESSING_GROUP_NAME)
                    .action(Arguments.storeTrue())),
    CLUSTER_PREPROCESSING_CDF(
            new Builder("--cluster-pp-cdf", Boolean.class).mutuallyExclusiveGroup(CLUSTERING_PREPROCESSING_GROUP_NAME).action(Arguments.storeTrue())),
    CLUSTER_PREPROCESSING_PERCENTILE(
            new Builder("--cluster-pp-percentile", Float.class).mutuallyExclusiveGroup(CLUSTERING_PREPROCESSING_GROUP_NAME).metaVar("percentile")),
    CLUSTER_PREPROCESSING_THRESHOLD(
            new Builder("--cluster-pp-threshold", Float.class).mutuallyExclusiveGroup(CLUSTERING_PREPROCESSING_GROUP_NAME).metaVar("threshold"));

    private final String flag;
    private final NumberOfArgumentValues numberOfValues;
    private final String description;
    private final Optional<Object> defaultValue;
    private final Optional<Collection<String>> choices;
    private final Optional<String> argumentGroup;
    private final Optional<String> mutuallyExclusiveGroup;
    private final Optional<ArgumentAction> action;
    private final Optional<String> metaVar;
    private final Class<?> type;

<<<<<<< HEAD
    CommandLineArgument(String flag, Class<?> type) {
        this(flag, NumberOfArgumentValues.SINGLE_VALUE, type, Optional.empty(), Optional.empty());
    }

    CommandLineArgument(String flag, NumberOfArgumentValues numberOfValues, Class<?> type) {
        this(flag, numberOfValues, type, Optional.empty(), Optional.empty());
    }

    CommandLineArgument(String flag, Class<?> type, Object defaultValue) {
        this(flag, NumberOfArgumentValues.SINGLE_VALUE, type, Optional.of(defaultValue), Optional.empty());
    }

    CommandLineArgument(String flag, Class<?> type, Object defaultValue, Collection<String> choices) {
        this(flag, NumberOfArgumentValues.SINGLE_VALUE, type, Optional.of(defaultValue), Optional.of(choices));
    }

    CommandLineArgument(String flag, NumberOfArgumentValues numberOfValues, Class<?> type, Optional<Object> defaultValue,
            Optional<Collection<String>> choices) {
        this.flag = flag;
        this.numberOfValues = numberOfValues;
        this.type = type;
        this.defaultValue = defaultValue;
        this.choices = choices;
=======
    private CommandLineArgument(String flag, Class<?> type) {
        this(new Builder(flag, type));
    }

    private CommandLineArgument(Builder builder) {
        this.flag = builder.flag;
        this.type = builder.type;
        this.defaultValue = builder.defaultValue;
        this.choices = builder.choices;
        this.argumentGroup = builder.argumentGroup;
        this.mutuallyExclusiveGroup = builder.mutuallyExclusiveGroup;
        this.action = builder.action;
        this.metaVar = builder.metaVar;
        this.numberOfValues = builder.nargs.orElse(NumberOfArgumentValues.SINGLE_VALUE);
>>>>>>> 795c2d21
        this.description = retrieveDescriptionFromMessages();
    }

    /**
     * @return the flag name of the command line argument.
     */
    public String flag() {
        return flag;
    }

    /**
     * @return the flag name of the command line argument without leading dashes and inner dashes replaced with underscores.
     */
    public String flagWithoutDash() {
        return flag.replaceAll("^-+", "").replaceAll("-", "_");
    }

    /**
     * Returns the value of this argument for arguments with a single value. Convenience method for
     * {@link Namespace#get(String)} and {@link CommandLineArgument#flagWithoutDash()}.
     * @param <T> is the argument type.
     * @param namespace stores a value for the argument.
     * @return the argument value.
     */
    public <T> T getFrom(Namespace namespace) {
        return namespace.get(flagWithoutDash());
    }

    /**
     * Returns the value of this argument for arguments that allow more than a single value. Convenience method for
     * {@link Namespace#getList(String)} and {@link CommandLineArgument#flagWithoutDash()}.
     * <p>
     * Depending on the action of the option, result types may change.
     * </p>
     * @param <T> is the argument type.
     * @param namespace stores a value for the argument.
     * @return the argument value.
     */
    public <T> List<T> getListFrom(Namespace namespace) {
        return namespace.getList(flagWithoutDash());
    }

    /**
     * Parses the command line argument with a specific parser.
     * @param parser is that parser.
     */
<<<<<<< HEAD
    public void parseWith(ArgumentParser parser) {
        Argument argument = parser.addArgument(flag).help(description);
        choices.ifPresent(argument::choices);
        defaultValue.ifPresent(argument::setDefault);
=======
    public void parseWith(ArgumentParser parser, CliGroupHelper groupHelper) {
        ArgumentContainer argContainer = mutuallyExclusiveGroup.map(groupHelper::getMutuallyExclusiveGroup)
                .or(() -> argumentGroup.map(groupHelper::getArgumentGroup)).orElse(parser);

        Argument argument = argContainer.addArgument(flag).help(description);
        choices.ifPresent(it -> argument.choices(it));
        defaultValue.ifPresent(it -> argument.setDefault(it));
        action.ifPresent(argument::action);
        metaVar.ifPresent(argument::metavar);
>>>>>>> 795c2d21
        argument.type(type);
        if (type == Boolean.class) {
            argument.action(storeTrue());
        }
        if (numberOfValues == NumberOfArgumentValues.ONE_OR_MORE_VALUES) {
            argument.nargs(numberOfValues.toString());
        }
    }

    /**
     * Dynamically loads the description from the message file. For an option named <code>NEW_OPTION</code> the messages key
     * should be <code>CommandLineArgument.NewOption</code>.
     */
    private String retrieveDescriptionFromMessages() {
        StringBuilder builder = new StringBuilder();
        for (String substring : toString().toLowerCase().split("_")) {
            builder.append(substring.substring(0, 1).toUpperCase());
            builder.append(substring.substring(1));
        }
        return Messages.getString(getClass().getSimpleName() + "." + builder.toString());
    }

    private static class Builder {
        private final String flag;
        private final Class<?> type;
        private Optional<Object> defaultValue = Optional.empty();
        private Optional<Collection<String>> choices = Optional.empty();
        private Optional<String> argumentGroup = Optional.empty();
        private Optional<String> mutuallyExclusiveGroup = Optional.empty();
        private Optional<ArgumentAction> action = Optional.empty();
        private Optional<String> metaVar = Optional.empty();
        private Optional<NumberOfArgumentValues> nargs = Optional.empty();

        public Builder(String flag, Class<?> type) {
            this.flag = flag;
            this.type = type;
        }

        public Builder defaultsTo(Object defaultValue) {
            this.defaultValue = Optional.of(defaultValue);
            return this;
        }

        public Builder choices(Collection<String> choices) {
            this.choices = Optional.of(choices);
            return this;
        }

        public Builder argumentGroup(String argumentGroup) {
            this.argumentGroup = Optional.of(argumentGroup);
            return this;
        }

        public Builder mutuallyExclusiveGroup(String mutuallyExclusiveGroup) {
            this.mutuallyExclusiveGroup = Optional.of(mutuallyExclusiveGroup);
            return this;
        }

        public Builder action(ArgumentAction action) {
            this.action = Optional.of(action);
            return this;
        }

        public Builder metaVar(String metaVar) {
            this.metaVar = Optional.of(metaVar);
            return this;
        }

        public Builder nargs(NumberOfArgumentValues nargs) {
            this.nargs = Optional.of(nargs);
            return this;
        }
    }
}<|MERGE_RESOLUTION|>--- conflicted
+++ resolved
@@ -94,31 +94,6 @@
     private final Optional<String> metaVar;
     private final Class<?> type;
 
-<<<<<<< HEAD
-    CommandLineArgument(String flag, Class<?> type) {
-        this(flag, NumberOfArgumentValues.SINGLE_VALUE, type, Optional.empty(), Optional.empty());
-    }
-
-    CommandLineArgument(String flag, NumberOfArgumentValues numberOfValues, Class<?> type) {
-        this(flag, numberOfValues, type, Optional.empty(), Optional.empty());
-    }
-
-    CommandLineArgument(String flag, Class<?> type, Object defaultValue) {
-        this(flag, NumberOfArgumentValues.SINGLE_VALUE, type, Optional.of(defaultValue), Optional.empty());
-    }
-
-    CommandLineArgument(String flag, Class<?> type, Object defaultValue, Collection<String> choices) {
-        this(flag, NumberOfArgumentValues.SINGLE_VALUE, type, Optional.of(defaultValue), Optional.of(choices));
-    }
-
-    CommandLineArgument(String flag, NumberOfArgumentValues numberOfValues, Class<?> type, Optional<Object> defaultValue,
-            Optional<Collection<String>> choices) {
-        this.flag = flag;
-        this.numberOfValues = numberOfValues;
-        this.type = type;
-        this.defaultValue = defaultValue;
-        this.choices = choices;
-=======
     private CommandLineArgument(String flag, Class<?> type) {
         this(new Builder(flag, type));
     }
@@ -133,7 +108,6 @@
         this.action = builder.action;
         this.metaVar = builder.metaVar;
         this.numberOfValues = builder.nargs.orElse(NumberOfArgumentValues.SINGLE_VALUE);
->>>>>>> 795c2d21
         this.description = retrieveDescriptionFromMessages();
     }
 
@@ -180,12 +154,6 @@
      * Parses the command line argument with a specific parser.
      * @param parser is that parser.
      */
-<<<<<<< HEAD
-    public void parseWith(ArgumentParser parser) {
-        Argument argument = parser.addArgument(flag).help(description);
-        choices.ifPresent(argument::choices);
-        defaultValue.ifPresent(argument::setDefault);
-=======
     public void parseWith(ArgumentParser parser, CliGroupHelper groupHelper) {
         ArgumentContainer argContainer = mutuallyExclusiveGroup.map(groupHelper::getMutuallyExclusiveGroup)
                 .or(() -> argumentGroup.map(groupHelper::getArgumentGroup)).orElse(parser);
@@ -195,7 +163,6 @@
         defaultValue.ifPresent(it -> argument.setDefault(it));
         action.ifPresent(argument::action);
         metaVar.ifPresent(argument::metavar);
->>>>>>> 795c2d21
         argument.type(type);
         if (type == Boolean.class) {
             argument.action(storeTrue());
