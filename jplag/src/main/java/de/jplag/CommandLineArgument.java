package de.jplag;

import static de.jplag.options.JPlagOptions.DEFAULT_COMPARISON_MODE;
import static de.jplag.options.JPlagOptions.DEFAULT_SHOWN_COMPARISONS;
import static de.jplag.options.JPlagOptions.DEFAULT_SIMILARITY_THRESHOLD;
import static net.sourceforge.argparse4j.impl.Arguments.storeTrue;

import java.util.Collection;
import java.util.List;
import java.util.Optional;

import net.sourceforge.argparse4j.inf.Argument;
import net.sourceforge.argparse4j.inf.ArgumentParser;
import net.sourceforge.argparse4j.inf.Namespace;

import de.jplag.options.LanguageOption;
import de.jplag.strategy.ComparisonMode;

/**
 * Command line arguments for the JPlag CLI. Each argument is defined through an enumeral.
 * @author Timur Saglam
 */
public enum CommandLineArgument {
    ROOT_DIRECTORY("rootDir", NumberOfArgumentValues.ONE_OR_MORE_VALUES, String.class),
    LANGUAGE("-l", String.class, LanguageOption.getDefault().getDisplayName(), LanguageOption.getAllDisplayNames()),
    BASE_CODE("-bc", String.class),
    VERBOSITY("-v", String.class, "quiet", List.of("quiet", "long")), // TODO SH: Replace verbosity when integrating a real logging library
    DEBUG("-d", Boolean.class),
    SUBDIRECTORY("-S", String.class),
    SUFFIXES("-p", String.class),
    EXCLUDE_FILE("-x", String.class),
    MIN_TOKEN_MATCH("-t", Integer.class),
    SIMILARITY_THRESHOLD("-m", Float.class, DEFAULT_SIMILARITY_THRESHOLD),
    SHOWN_COMPARISONS("-n", Integer.class, DEFAULT_SHOWN_COMPARISONS),
    RESULT_FOLDER("-r", String.class, "result"),
    COMPARISON_MODE("-c", String.class, DEFAULT_COMPARISON_MODE.getName(), ComparisonMode.allNames());

    private final String flag;
    private final NumberOfArgumentValues numberOfValues;
    private final String description;
    private final Optional<Object> defaultValue;
    private final Optional<Collection<String>> choices;
    private final Class<?> type;

<<<<<<< HEAD
    CommandLineArgument(String flag, Class<?> type) {
        this(flag, type, Optional.empty(), Optional.empty());
    }

    CommandLineArgument(String flag, Class<?> type, Object defaultValue) {
        this(flag, type, Optional.of(defaultValue), Optional.empty());
    }

    CommandLineArgument(String flag, Class<?> type, Object defaultValue, Collection<String> choices) {
        this(flag, type, Optional.of(defaultValue), Optional.of(choices));
    }

    CommandLineArgument(String flag, Class<?> type, Optional<Object> defaultValue, Optional<Collection<String>> choices) {
=======
    private CommandLineArgument(String flag, Class<?> type) {
        this(flag, NumberOfArgumentValues.SINGLE_VALUE, type, Optional.empty(), Optional.empty());
    }

    private CommandLineArgument(String flag, NumberOfArgumentValues numberOfValues, Class<?> type) {
        this(flag, numberOfValues, type, Optional.empty(), Optional.empty());
    }

    private CommandLineArgument(String flag, Class<?> type, Object defaultValue) {
        this(flag, NumberOfArgumentValues.SINGLE_VALUE, type, Optional.of(defaultValue), Optional.empty());
    }

    private CommandLineArgument(String flag, Class<?> type, Object defaultValue, Collection<String> choices) {
        this(flag, NumberOfArgumentValues.SINGLE_VALUE, type, Optional.of(defaultValue), Optional.of(choices));
    }

    private CommandLineArgument(String flag, NumberOfArgumentValues numberOfValues, Class<?> type, Optional<Object> defaultValue,
            Optional<Collection<String>> choices) {
>>>>>>> aab5927f
        this.flag = flag;
        this.numberOfValues = numberOfValues;
        this.type = type;
        this.defaultValue = defaultValue;
        this.choices = choices;
        this.description = retrieveDescriptionFromMessages();
    }

    /**
     * @return the flag name of the command line argument.
     */
    public String flag() {
        return flag;
    }

    /**
     * @return the flag name of the command line argument without leading dashes.
     */
    public String flagWithoutDash() {
        return flag.replace("-", "");
    }

    /**
     * Returns the value of this argument for arguments with a single value. Convenience method for
     * {@link Namespace#get(String)} and {@link CommandLineArgument#flagWithoutDash()}.
     * @param <T> is the argument type.
     * @param namespace stores a value for the argument.
     * @return the argument value.
     */
    public <T> T getFrom(Namespace namespace) {
        return namespace.get(flagWithoutDash());
    }

    /**
     * Returns the value of this argument for arguments that allow more than a single value. Convenience method for
     * {@link Namespace#getList(String)} and {@link CommandLineArgument#flagWithoutDash()}.
     * <p>
     * Depending on the action of the option, result types may change.
     * </p>
     * @param <T> is the argument type.
     * @param namespace stores a value for the argument.
     * @return the argument value.
     */
    public <T> List<T> getListFrom(Namespace namespace) {
        return namespace.getList(flagWithoutDash());
    }

    /**
     * Parses the command line argument with a specific parser.
     * @param parser is that parser.
     */
    public void parseWith(ArgumentParser parser) {
        Argument argument = parser.addArgument(flag).help(description);
        choices.ifPresent(argument::choices);
        defaultValue.ifPresent(argument::setDefault);
        argument.type(type);
        if (type == Boolean.class) {
            argument.action(storeTrue());
        }
        if (numberOfValues == NumberOfArgumentValues.ONE_OR_MORE_VALUES) {
            argument.nargs(numberOfValues.toString());
        }
    }

    /**
     * Dynamically loads the description from the message file. For an option named <code>NEW_OPTION</code> the messages key
     * should be <code>CommandLineArgument.NewOption</code>.
     */
    private String retrieveDescriptionFromMessages() {
        StringBuilder builder = new StringBuilder();
        for (String substring : toString().toLowerCase().split("_")) {
            builder.append(substring.substring(0, 1).toUpperCase());
            builder.append(substring.substring(1));
        }
        return Messages.getString(getClass().getSimpleName() + "." + builder.toString());
    }
}<|MERGE_RESOLUTION|>--- conflicted
+++ resolved
@@ -42,40 +42,24 @@
     private final Optional<Collection<String>> choices;
     private final Class<?> type;
 
-<<<<<<< HEAD
     CommandLineArgument(String flag, Class<?> type) {
-        this(flag, type, Optional.empty(), Optional.empty());
+        this(flag, NumberOfArgumentValues.SINGLE_VALUE, type, Optional.empty(), Optional.empty());
+    }
+
+    CommandLineArgument(String flag, NumberOfArgumentValues numberOfValues, Class<?> type) {
+        this(flag, numberOfValues, type, Optional.empty(), Optional.empty());
     }
 
     CommandLineArgument(String flag, Class<?> type, Object defaultValue) {
-        this(flag, type, Optional.of(defaultValue), Optional.empty());
+        this(flag, NumberOfArgumentValues.SINGLE_VALUE, type, Optional.of(defaultValue), Optional.empty());
     }
 
     CommandLineArgument(String flag, Class<?> type, Object defaultValue, Collection<String> choices) {
-        this(flag, type, Optional.of(defaultValue), Optional.of(choices));
-    }
-
-    CommandLineArgument(String flag, Class<?> type, Optional<Object> defaultValue, Optional<Collection<String>> choices) {
-=======
-    private CommandLineArgument(String flag, Class<?> type) {
-        this(flag, NumberOfArgumentValues.SINGLE_VALUE, type, Optional.empty(), Optional.empty());
-    }
-
-    private CommandLineArgument(String flag, NumberOfArgumentValues numberOfValues, Class<?> type) {
-        this(flag, numberOfValues, type, Optional.empty(), Optional.empty());
-    }
-
-    private CommandLineArgument(String flag, Class<?> type, Object defaultValue) {
-        this(flag, NumberOfArgumentValues.SINGLE_VALUE, type, Optional.of(defaultValue), Optional.empty());
-    }
-
-    private CommandLineArgument(String flag, Class<?> type, Object defaultValue, Collection<String> choices) {
         this(flag, NumberOfArgumentValues.SINGLE_VALUE, type, Optional.of(defaultValue), Optional.of(choices));
     }
 
-    private CommandLineArgument(String flag, NumberOfArgumentValues numberOfValues, Class<?> type, Optional<Object> defaultValue,
+    CommandLineArgument(String flag, NumberOfArgumentValues numberOfValues, Class<?> type, Optional<Object> defaultValue,
             Optional<Collection<String>> choices) {
->>>>>>> aab5927f
         this.flag = flag;
         this.numberOfValues = numberOfValues;
         this.type = type;
