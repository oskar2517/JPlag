package de.jplag.clustering;

import java.util.ArrayList;
import java.util.Collection;
import java.util.List;
import java.util.function.ToDoubleFunction;

import org.apache.commons.math3.linear.Array2DRowRealMatrix;
import org.apache.commons.math3.linear.RealMatrix;

import de.jplag.JPlagComparison;
import de.jplag.Submission;
import de.jplag.clustering.algorithm.GenericClusteringAlgorithm;

/**
 * This class acts as an adapter between
 * <ul>
 * <li>the clustering algorithms (that operate on collections of integers)</li>
 * <li>and the rest of the code base (that operates on {@link ClusteringResult}s of {@link Submission}s)</li>
 * </ul>
 */
public class ClusteringAdapter {

    private final RealMatrix similarityMatrix;
    private final IntegerMapping<Submission> mapping;

    /**
     * Creates the clustering adapter. Only submissions that appear in those similarities might also appear in
     * {@link ClusteringResult}s obtained from this adapter.
     * @param comparisons that should be included in the process of clustering
     * @param metric function that assigns a similarity to each comparison
     */
    public ClusteringAdapter(Collection<JPlagComparison> comparisons, ToDoubleFunction<JPlagComparison> metric) {
        mapping = new IntegerMapping<>(comparisons.size());
        for (JPlagComparison comparison : comparisons) {
            mapping.map(comparison.firstSubmission());
            mapping.map(comparison.secondSubmission());
        }
        int size = mapping.size();

        similarityMatrix = new Array2DRowRealMatrix(size, size);
        for (JPlagComparison comparison : comparisons) {
<<<<<<< HEAD
            int firstIndex = mapping.map(comparison.firstSubmission());
            int secondIndex = mapping.map(comparison.secondSubmission());
            float similarity = metric.apply(comparison);
=======
            int firstIndex = mapping.map(comparison.getFirstSubmission());
            int secondIndex = mapping.map(comparison.getSecondSubmission());
            double similarity = metric.applyAsDouble(comparison);
>>>>>>> bc87bdf2
            similarityMatrix.setEntry(firstIndex, secondIndex, similarity);
            similarityMatrix.setEntry(secondIndex, firstIndex, similarity);
        }
    }

    /**
     * Use a generic clustering algorithm to cluster the submissions, that were included in this {@link ClusteringAdapter}'s
     * comparison.
     * @param algorithm that is used for clustering
     * @return the clustered submissions
     */
    public ClusteringResult<Submission> doClustering(GenericClusteringAlgorithm algorithm) {
        Collection<Collection<Integer>> intResult = algorithm.cluster(similarityMatrix);
        ClusteringResult<Integer> modularityClusterResult = ClusteringResult.fromIntegerCollections(new ArrayList<>(intResult), similarityMatrix);
        List<Cluster<Submission>> mappedClusters = modularityClusterResult.getClusters().stream()
                .map(unmappedCluster -> new Cluster<>(unmappedCluster.getMembers().stream().map(mapping::unmap).toList(),
                        unmappedCluster.getCommunityStrength(), unmappedCluster.getAverageSimilarity()))
                .toList();
        return new ClusteringResult<>(mappedClusters, modularityClusterResult.getCommunityStrength());
    }

}<|MERGE_RESOLUTION|>--- conflicted
+++ resolved
@@ -40,15 +40,9 @@
 
         similarityMatrix = new Array2DRowRealMatrix(size, size);
         for (JPlagComparison comparison : comparisons) {
-<<<<<<< HEAD
             int firstIndex = mapping.map(comparison.firstSubmission());
             int secondIndex = mapping.map(comparison.secondSubmission());
-            float similarity = metric.apply(comparison);
-=======
-            int firstIndex = mapping.map(comparison.getFirstSubmission());
-            int secondIndex = mapping.map(comparison.getSecondSubmission());
             double similarity = metric.applyAsDouble(comparison);
->>>>>>> bc87bdf2
             similarityMatrix.setEntry(firstIndex, secondIndex, similarity);
             similarityMatrix.setEntry(secondIndex, firstIndex, similarity);
         }
