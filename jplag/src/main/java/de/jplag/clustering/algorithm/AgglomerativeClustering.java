package de.jplag.clustering.algorithm;

import java.util.ArrayList;
import java.util.Collection;
import java.util.HashSet;
import java.util.List;
import java.util.PriorityQueue;
import java.util.Set;
import java.util.stream.Collectors;

import org.apache.commons.math3.linear.RealMatrix;

import de.jplag.clustering.ClusteringOptions;

/**
 * Begin by assigning a cluster to each entity and then successively merge similar clusters.
 */
public class AgglomerativeClustering implements GenericClusteringAlgorithm {

    private final ClusteringOptions options;

    public AgglomerativeClustering(ClusteringOptions options) {
        this.options = options;
    }

    @Override
    public Collection<Collection<Integer>> cluster(RealMatrix similarityMatrix) {
        int size = similarityMatrix.getRowDimension();
        // all clusters that do not have a parent yet
        Set<Cluster> clusters = new HashSet<>(size);
        // calculated similarities. Might contain connections to already visited
        // clusters, those need to be ignored.
        PriorityQueue<ClusterConnection> similarities;

        // initialization

        List<Cluster> initialClusters = new ArrayList<>(size);
        for (int i = 0; i < size; i++) {
            List<Integer> members = new ArrayList<>();
            members.add(i);
            Cluster cluster = new Cluster(members);
            initialClusters.add(cluster);
            clusters.add(cluster);
        }

        List<ClusterConnection> initialSimilarities = new ArrayList<>(size * (size - 1) / 2);

        for (int leftIndex = 0; leftIndex < initialClusters.size(); leftIndex++) {
            Cluster leftCluster = initialClusters.get(leftIndex);
            for (int rightIndex = leftIndex + 1; rightIndex < initialClusters.size(); rightIndex++) {
                Cluster rightCluster = initialClusters.get(rightIndex);
                initialSimilarities.add(new ClusterConnection(leftCluster, rightCluster, (double) similarityMatrix.getEntry(leftIndex, rightIndex)));
            }
        }

        similarities = new PriorityQueue<>(initialSimilarities);

        while (clusters.size() > 1) {
            ClusterConnection nearest = similarities.poll();
            // TODO Check that nearest is never null
            if (!(clusters.contains(nearest.left) && clusters.contains(nearest.right))) {
                // One cluster already part of another cluster
                continue;
            }
            if (nearest.similarity < options.agglomerativeThreshold()) {
                break;
            }
            clusters.remove(nearest.left);
            clusters.remove(nearest.right);
            nearest.left.submissions().addAll(nearest.right.submissions());
            Cluster combined = new Cluster(nearest.left.submissions());
            for (Cluster otherCluster : clusters) {
<<<<<<< HEAD
                double similarity = options.getAgglomerativeInterClusterSimilarity().clusterSimilarity(combined.submissions, otherCluster.submissions,
=======
                float similarity = options.agglomerativeInterClusterSimilarity().clusterSimilarity(combined.submissions, otherCluster.submissions,
>>>>>>> 3fc4c567
                        similarityMatrix);
                similarities.add(new ClusterConnection(combined, otherCluster, similarity));
            }
            clusters.add(combined);
        }

        return clusters.stream().map(Cluster::submissions).collect(Collectors.toList());
    }

    private record ClusterConnection(Cluster left, Cluster right, double similarity) implements Comparable<ClusterConnection> {
        @Override
        public int compareTo(ClusterConnection other) {
            return (int) Math.signum(other.similarity - similarity);
        }

    }

    /**
     * Encapsulate a list in a class because we do not want hashing based on the members but on identity only. Also a
     * cluster need a different identity than the list because the lists are reused.
     */
    private record Cluster(List<Integer> submissions) {
    }

}<|MERGE_RESOLUTION|>--- conflicted
+++ resolved
@@ -70,11 +70,7 @@
             nearest.left.submissions().addAll(nearest.right.submissions());
             Cluster combined = new Cluster(nearest.left.submissions());
             for (Cluster otherCluster : clusters) {
-<<<<<<< HEAD
-                double similarity = options.getAgglomerativeInterClusterSimilarity().clusterSimilarity(combined.submissions, otherCluster.submissions,
-=======
-                float similarity = options.agglomerativeInterClusterSimilarity().clusterSimilarity(combined.submissions, otherCluster.submissions,
->>>>>>> 3fc4c567
+                double similarity = options.agglomerativeInterClusterSimilarity().clusterSimilarity(combined.submissions, otherCluster.submissions,
                         similarityMatrix);
                 similarities.add(new ClusterConnection(combined, otherCluster, similarity));
             }
