package de.jplag.clustering;

import java.util.ArrayList;
import java.util.HashMap;
import java.util.List;
import java.util.Map;

/**
 * Creates a mapping of any set to integers
 */
public class IntegerMapping<T> {

    private final Map<T, Integer> mapping;
    private final List<T> backMapping;
    private int size = 0;

    public IntegerMapping(int initialCapacity) {
        mapping = new HashMap<>(initialCapacity);
        backMapping = new ArrayList<>(initialCapacity);
    }

    /**
     * @param key is added to the mapping (if not already present)
     * @return the associated integer
     */
<<<<<<< HEAD
    public int map(T value) {
        return mapping.computeIfAbsent(value, val -> {
            int newIndex = size++;
            backMapping.add(val);
            return newIndex;
        });
=======
    public int map(T key) {
        mapping.computeIfAbsent(key, it -> {
            backMapping.add(it);
            return size++;
        });
        return mapping.get(key);
>>>>>>> ac36d3d1
    }

    /**
     * Maps the integer back to the original set.
     * @param index the integer
     * @return the original value
     */
    public T unmap(int index) {
        return backMapping.get(index);
    }

    /**
     * @return Number of unique values in the mapping
     */
    public int size() {
        return size;
    }
}<|MERGE_RESOLUTION|>--- conflicted
+++ resolved
@@ -23,21 +23,12 @@
      * @param key is added to the mapping (if not already present)
      * @return the associated integer
      */
-<<<<<<< HEAD
-    public int map(T value) {
-        return mapping.computeIfAbsent(value, val -> {
-            int newIndex = size++;
-            backMapping.add(val);
-            return newIndex;
-        });
-=======
     public int map(T key) {
         mapping.computeIfAbsent(key, it -> {
             backMapping.add(it);
             return size++;
         });
         return mapping.get(key);
->>>>>>> ac36d3d1
     }
 
     /**
