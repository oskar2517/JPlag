--- conflicted
+++ resolved
@@ -29,12 +29,8 @@
  */
 public class Report {
 
-<<<<<<< HEAD
-    private final String[] pics = {"forward.gif", "back.gif"};
-=======
     private static final String CSV_FILE = "matches_avg.csv";
     private static final String[] PICS = {"forward.gif", "back.gif"};
->>>>>>> 66ff3c68
 
     private final Map<JPlagComparison, Integer> comparisonToIndex = new HashMap<>();
     private final Messages msg;
@@ -43,11 +39,8 @@
     private JPlagResult result;
 
     private int currentComparisonIndex = 0;
-<<<<<<< HEAD
-=======
     private int matchWritingProgess = 0;
     private int matchesWritten = 0;
->>>>>>> 66ff3c68
 
     public Report(File reportDir) throws ExitException {
         this.reportDir = reportDir;
@@ -58,20 +51,11 @@
 
     public void writeResult(JPlagResult result) throws ExitException {
         this.result = result;
-<<<<<<< HEAD
-
-        writeIndex();
-
-        copyStaticFiles();
-
-        writeMatches(result.getComparisons());
-=======
         System.out.println("Writing report...");
         writeIndex();
         copyStaticFiles();
         writeMatches(result.getComparisons());
         System.out.println("Report exported to " + reportDir.getAbsolutePath());
->>>>>>> 66ff3c68
     }
 
     /*
@@ -132,7 +116,6 @@
         }
     }
 
-<<<<<<< HEAD
     private int getComparisonIndex(JPlagComparison comparison) {
         Integer index = comparisonToIndex.get(comparison);
 
@@ -165,61 +148,6 @@
             Token endA = tokensA.getToken(match.startA + match.length - 1);
             Token startB = tokensB.getToken(match.startB);
             Token endB = tokensB.getToken(match.startB + match.length - 1);
-
-            String col = Color.getHexadecimalValue(i);
-
-            htmlFile.print("<TR><TD BGCOLOR=\"" + col + "\"><FONT COLOR=\"" + col + "\">-</FONT>");
-            htmlFile.print("<TD><A HREF=\"javascript:ZweiFrames('match" + index + "-0.html#" + i + "',2,'match" + index + "-1.html#" + i
-                    + "',3)\" NAME=\"" + i + "\">");
-            htmlFile.print(new String(startA.file.getBytes()));
-
-            if (result.getOptions().getLanguage().usesIndex()) {
-                htmlFile.print("(" + startA.getIndex() + "-" + endA.getIndex() + ")");
-            } else {
-                htmlFile.print("(" + startA.getLine() + "-" + endA.getLine() + ")");
-            }
-
-            htmlFile.print("<TD><A HREF=\"javascript:ZweiFrames('match" + index + "-0.html#" + i + "',2,'match" + index + "-1.html#" + i
-                    + "',3)\" NAME=\"" + i + "\">");
-            htmlFile.print(startB.file);
-
-            if (result.getOptions().getLanguage().usesIndex()) {
-                htmlFile.print("(" + startB.getIndex() + "-" + endB.getIndex());
-            } else {
-                htmlFile.print("(" + startB.getLine() + "-" + endB.getLine());
-            }
-
-            htmlFile.println(")</A><TD ALIGN=center>" + "<FONT COLOR=\"" + comparison.color(match.length) + "\">" + match.length + "</FONT>");
-        }
-
-        if (result.getOptions().hasBaseCode()) {
-            htmlFile.print(
-                    "<TR><TD BGCOLOR=\"#C0C0C0\"><TD>" + msg.getString("AllMatches.Basecode") + " " + comparison.roundedPercentBasecodeA() + "%");
-            htmlFile.println("<TD>" + msg.getString("AllMatches.Basecode") + " " + comparison.roundedPercentBasecodeB() + "%<TD>&nbsp;");
-        }
-
-        htmlFile.println("</TABLE>");
-=======
-    /**
-     * This method generates an table entry in the list of all comparisons.
-     */
-    private void reportComparison(HTMLFile htmlFile, JPlagComparison comparison, int index) {
-        Match match;
-        Token[] tokensA = comparison.firstSubmission.tokenList.tokens;
-        Token[] tokensB = comparison.secondSubmission.tokenList.tokens;
-        // sort();
-
-        htmlFile.println("<TABLE BORDER=\"1\" CELLSPACING=\"0\" BGCOLOR=\"#d0d0d0\">");
-        htmlFile.println("<TR><TH><TH>" + comparison.firstSubmission.name + " (" + comparison.percentA() + "%)<TH>" + comparison.secondSubmission.name
-                + " (" + comparison.percentB() + "%)<TH>" + msg.getString("AllMatches.Tokens"));
-
-        for (int i = 0; i < comparison.matches.size(); i++) {
-            match = comparison.matches.get(i);
-
-            Token startA = tokensA[match.startA];
-            Token endA = tokensA[match.startA + match.length - 1];
-            Token startB = tokensB[match.startB];
-            Token endB = tokensB[match.startB + match.length - 1];
 
             String col = Color.getHexadecimalValue(i);
 
@@ -263,7 +191,6 @@
             System.out.println("Writing matches: " + currentProgress + "%");
             matchWritingProgess = currentProgress;
         }
->>>>>>> 66ff3c68
     }
 
     /**
@@ -320,7 +247,6 @@
         htmlFile.println("</TABLE></CENTER>\n<P>\n<HR>");
     }
 
-<<<<<<< HEAD
     private void writeHTMLHeader(HTMLFile file, String title) {
         file.println("<!DOCTYPE HTML PUBLIC \"-//W3C//DTD HTML 4.01 Transitional//EN\">");
         file.println("<HTML><HEAD><TITLE>" + title + "</TITLE>");
@@ -356,93 +282,6 @@
 
             Token start = tokens.getToken(j == 0 ? onematch.startA : onematch.startB);
             Token end = tokens.getToken((j == 0 ? onematch.startA : onematch.startB) + onematch.length - 1);
-            for (int fileIndex = 0; fileIndex < files.length; fileIndex++) {
-                if (start.file.equals(files[fileIndex]) && text[fileIndex] != null) {
-                    String tmp = "<FONT color=\"" + Color.getHexadecimalValue(x) + "\">" + (j == 1 ? "<div style=\"position:absolute;left:0\">" : "")
-                            + "<A HREF=\"javascript:ZweiFrames('match" + i + "-" + (1 - j) + ".html#" + x + "'," + (3 - j) + ",'match" + i
-                            + "-top.html#" + x + "',1)\"><IMG SRC=\"" + pics[j] + "\" ALT=\"other\" " + "BORDER=\"0\" ALIGN=\""
-                            + (j == 0 ? "right" : "left") + "\"></A>" + (j == 1 ? "</div>" : "") + "<B>";
-                    // position the icon and the beginning of the colorblock
-                    markupList.put(new MarkupText(fileIndex, start.getLine() - 1, start.getColumn() - 1, tmp, true), null);
-                    // mark the end
-                    markupList.put(new MarkupText(fileIndex, end.getLine() - 1, end.getColumn() + end.getLength() - 1, "</B></FONT>", false), null);
-
-                    // the link location is placed 3 lines before the start of a block
-                    int linkLine = (Math.max(start.getLine() - 4, 0));
-                    markupList.put(new MarkupText(fileIndex, linkLine, 0, "<A NAME=\"" + x + "\"></A>", false), null);
-                }
-            }
-        }
-
-        if (result.getOptions().hasBaseCode() && comparison.baseCodeMatchesA != null && comparison.baseCodeMatchesB != null) {
-            JPlagComparison baseCodeComparison = (j == 0 ? comparison.baseCodeMatchesA : comparison.baseCodeMatchesB);
-
-            for (int x = 0; x < baseCodeComparison.matches.size(); x++) {
-                Match onematch = baseCodeComparison.matches.get(x);
-                Token start = tokens.getToken(onematch.startA);
-                Token end = tokens.getToken(onematch.startA + onematch.length - 1);
-
-                for (int fileIndex = 0; fileIndex < files.length; fileIndex++) {
-                    if (start.file.equals(files[fileIndex]) && text[fileIndex] != null) {
-                        String tmp = "<font color=\"#C0C0C0\"><EM>";
-                        // beginning of the colorblock
-                        markupList.put(new MarkupText(fileIndex, start.getLine() - 1, start.getColumn() - 1, tmp, false), null);
-                        // mark the end
-                        markupList.put(new MarkupText(fileIndex, end.getLine() - 1, end.getColumn() + end.getLength() - 1, "</EM></font>", true),
-                                null);
-                    }
-                }
-            }
-        }
-
-=======
-    private int getComparisonIndex(JPlagComparison comparison) {
-        Integer index = comparisonToIndex.get(comparison);
-
-        if (index != null) {
-            return index;
-        }
-
-        comparisonToIndex.put(comparison, currentComparisonIndex++);
-
-        return currentComparisonIndex - 1;
-    }
-
-    private void writeHTMLHeader(HTMLFile file, String title) {
-        file.println("<!DOCTYPE HTML PUBLIC \"-//W3C//DTD HTML 4.01 Transitional//EN\">");
-        file.println("<HTML><HEAD><TITLE>" + title + "</TITLE>");
-        file.println("<META http-equiv=\"Content-Type\" content=\"text/html; charset=UTF-8\">");
-        file.println("</HEAD>");
-    }
-
-    /*
-     * i is the number of the match j == 0 if subA is considered, otherwise (j must then be 1) it is subB This procedure
-     * makes use of the column and length information!
-     */
-    private int writeImprovedSubmission(HTMLFile f, int i, JPlagComparison comparison, int j) throws jplag.ExitException {
-        Submission sub = (j == 0 ? comparison.firstSubmission : comparison.secondSubmission);
-        String[] files = comparison.files(j);
-        String[][] text = sub.readFiles(files);
-        Token[] tokens = (j == 0 ? comparison.firstSubmission : comparison.secondSubmission).tokenList.tokens;
-
-        // Markup list:
-        Comparator<MarkupText> comp = (mo1, mo2) -> {
-            int col1 = mo1.column;
-            int col2 = mo2.column;
-            if (col1 > col2) {
-                return -1;
-            } else if (col1 < col2) {
-                return 1;
-            }
-            return (mo1.frontMarkup ? -1 : 1);
-        };
-        TreeMap<MarkupText, Object> markupList = new TreeMap<>(comp);
-
-        for (int x = 0; x < comparison.matches.size(); x++) {
-            Match onematch = comparison.matches.get(x);
-
-            Token start = tokens[(j == 0 ? onematch.startA : onematch.startB)];
-            Token end = tokens[((j == 0 ? onematch.startA : onematch.startB) + onematch.length - 1)];
             for (int fileIndex = 0; fileIndex < files.length; fileIndex++) {
                 if (start.file.equals(files[fileIndex]) && text[fileIndex] != null) {
                     String tmp = "<FONT color=\"" + Color.getHexadecimalValue(x) + "\">" + (j == 1 ? "<div style=\"position:absolute;left:0\">" : "")
@@ -461,13 +300,13 @@
             }
         }
 
-        if (result.getOptions().hasBaseCode() && comparison.bcMatchesA != null && comparison.bcMatchesB != null) {
-            JPlagBaseCodeComparison baseCodeComparison = (j == 0 ? comparison.bcMatchesA : comparison.bcMatchesB);
+        if (result.getOptions().hasBaseCode() && comparison.baseCodeMatchesA != null && comparison.baseCodeMatchesB != null) {
+            JPlagComparison baseCodeComparison = (j == 0 ? comparison.baseCodeMatchesA : comparison.baseCodeMatchesB);
 
             for (int x = 0; x < baseCodeComparison.matches.size(); x++) {
                 Match onematch = baseCodeComparison.matches.get(x);
-                Token start = tokens[onematch.startA];
-                Token end = tokens[onematch.startA + onematch.length - 1];
+                Token start = tokens.getToken(onematch.startA);
+                Token end = tokens.getToken(onematch.startA + onematch.length - 1);
 
                 for (int fileIndex = 0; fileIndex < files.length; fileIndex++) {
                     if (start.file.equals(files[fileIndex]) && text[fileIndex] != null) {
@@ -482,7 +321,6 @@
             }
         }
 
->>>>>>> 66ff3c68
         // Apply changes:
         for (MarkupText markup : markupList.keySet()) {
             // System.out.println(markup);
@@ -509,8 +347,6 @@
                         } else if (tmpSub.startsWith("&gt;")) {
                             tmpV.addElement("&gt;");
                             k = k + 3;
-<<<<<<< HEAD
-=======
                         } else {
                             tmpV.addElement(tmp.charAt(k) + "");
                         }
@@ -640,7 +476,7 @@
         Submission sub = (j == 0 ? comparison.firstSubmission : comparison.secondSubmission);
         String[] files = comparison.files(j);
         char[][] text = sub.readFilesChar(files);
-        Token[] tokens = (j == 0 ? comparison.firstSubmission : comparison.secondSubmission).tokenList.tokens;
+        TokenList tokens = (j == 0 ? comparison.firstSubmission : comparison.secondSubmission).tokenList;
 
         // get index array with matches sorted in ascending order.
         int[] perm = comparison.sort_permutation(j);
@@ -667,8 +503,8 @@
                 if (onematch == null) {
                     if (index < comparison.matches.size()) {
                         onematch = comparison.matches.get(perm[index]);
-                        start = tokens[(j == 0 ? onematch.startA : onematch.startB)];
-                        end = tokens[((j == 0 ? onematch.startA : onematch.startB) + onematch.length - 1)];
+                        start = tokens.getToken(j == 0 ? onematch.startA : onematch.startB);
+                        end = tokens.getToken((j == 0 ? onematch.startA : onematch.startB) + onematch.length - 1);
                         index++;
                     } else {
                         start = end = null;
@@ -846,15 +682,15 @@
 
         String[][] text = sub.readFiles(files);
 
-        Token[] tokens = (j == 0 ? comparison.firstSubmission : comparison.secondSubmission).tokenList.tokens;
+        TokenList tokens = (j == 0 ? comparison.firstSubmission : comparison.secondSubmission).tokenList;
         Match currentMatch;
         String hilf;
         int h;
         for (int x = 0; x < comparison.matches.size(); x++) {
             currentMatch = comparison.matches.get(x);
 
-            Token start = tokens[(j == 0 ? currentMatch.startA : currentMatch.startB)];
-            Token ende = tokens[((j == 0 ? currentMatch.startA : currentMatch.startB) + currentMatch.length - 1)];
+            Token start = tokens.getToken(j == 0 ? currentMatch.startA : currentMatch.startB);
+            Token ende = tokens.getToken((j == 0 ? currentMatch.startA : currentMatch.startB) + currentMatch.length - 1);
 
             for (int y = 0; y < files.length; y++) {
                 if (start.file.equals(files[y]) && text[y] != null) {
@@ -882,13 +718,13 @@
             }
         }
 
-        if (result.getOptions().hasBaseCode() && comparison.bcMatchesA != null && comparison.bcMatchesB != null) {
-            JPlagBaseCodeComparison baseCodeComparison = (j == 0 ? comparison.bcMatchesA : comparison.bcMatchesB);
+        if (result.getOptions().hasBaseCode() && comparison.baseCodeMatchesA != null && comparison.baseCodeMatchesB != null) {
+            JPlagComparison baseCodeComparison = (j == 0 ? comparison.baseCodeMatchesA : comparison.baseCodeMatchesB);
 
             for (int x = 0; x < baseCodeComparison.matches.size(); x++) {
                 currentMatch = baseCodeComparison.matches.get(x);
-                Token start = tokens[currentMatch.startA];
-                Token ende = tokens[currentMatch.startA + currentMatch.length - 1];
+                Token start = tokens.getToken(currentMatch.startA);
+                Token ende = tokens.getToken(currentMatch.startA + currentMatch.length - 1);
 
                 for (int y = 0; y < files.length; y++) {
                     if (start.file.equals(files[y]) && text[y] != null) {
@@ -904,27 +740,11 @@
                         if (start.getLine() != ende.getLine() && // match is only one line
                                 text[y][ende.getLine() - 1].startsWith("<font color=\"#C0C0C0\">")) {
                             text[y][ende.getLine() - 1] = "</EM><font color=\"#000000\">" + text[y][ende.getLine() - 1];
->>>>>>> 66ff3c68
                         } else {
-                            tmpV.addElement(tmp.charAt(k) + "");
+                            text[y][ende.getLine() - 1] += "</EM><font color=\"#000000\">";
                         }
                     }
                 }
-                if (markup.column <= tmpV.size()) {
-                    tmpV.insertElementAt(markup.text, markup.column);
-                } else {
-                    tmpV.addElement(markup.text);
-                }
-
-                StringBuilder tmpVStr = new StringBuilder();
-                // reconvert the Vector into a String
-                for (int k = 0; k < tmpV.size(); k++) {
-                    tmpVStr.append(tmpV.elementAt(k));
-                }
-                text[markup.fileIndex][markup.lineIndex] = tmpVStr.toString();
-            } else {
-                text[markup.fileIndex][markup.lineIndex] = tmp.substring(0, (Math.min(tmp.length(), markup.column))) + markup.text
-                        + tmp.substring((Math.min(tmp.length(), markup.column)));
             }
         }
 
@@ -956,388 +776,5 @@
         }
 
         f.println("</div>");
-
-        return f.bytesWritten();
-    }
-
-    /**
-     * Write the index.html file.
-     */
-    private void writeIndex() throws ExitException {
-        HTMLFile htmlFile = createHTMLFile("index.html");
-
-        writeIndexBegin(htmlFile, msg.getString("Report.Search_Results"));
-        writeDistribution(htmlFile);
-
-        String csvFile = "matches_avg.csv";
-
-        writeLinksToComparisons(htmlFile, "<H4>" + msg.getString("Report.MatchesAvg"), csvFile);
-
-        writeMatchesCSV(csvFile);
-
-        writeIndexEnd(htmlFile);
-
-        htmlFile.close();
-    }
-
-    /**
-     * Write the beginning of the index.html file.
-     */
-    private void writeIndexBegin(HTMLFile htmlFile, String title) {
-        writeHTMLHeader(htmlFile, title);
-
-        htmlFile.println("<BODY BGCOLOR=#ffffff LINK=#000088 VLINK=#000000 TEXT=#000000>");
-        htmlFile.println("<TABLE ALIGN=center CELLPADDING=2 CELLSPACING=1>");
-        htmlFile.println("<TR VALIGN=middle ALIGN=center BGCOLOR=#ffffff><TD>" + "<IMG SRC=\"logo.gif\" ALT=\"JPlag\" BORDER=0></TD>");
-        htmlFile.println("<TD><H1><BIG>" + title + "</BIG></H1></TD></TR>");
-
-        htmlFile.println("<TR BGCOLOR=#aaaaff VALIGN=top><TD>" + msg.getString("Report.Language") + ":</TD><TD>"
-                + result.getOptions().getLanguageOption().name() + "</TD></TR>");
-        htmlFile.print("<TR BGCOLOR=#aaaaff VALIGN=top><TD>" + msg.getString("Report.Submissions") + ":</TD><TD>" + result.getNumberOfSubmissions());
-
-        htmlFile.println("</TD></TR>");
-
-        if (result.getOptions().hasBaseCode()) {
-            htmlFile.print("<TR BGCOLOR=#aaaaff VALIGN=top><TD>" + msg.getString("Report.Basecode_submission") + ":</TD>" + "<TD>"
-                    + result.getOptions().getBaseCodeSubmissionName() + "</TD></TR>");
-        }
-
-        if (result.getComparisons().size() > 0) {
-            htmlFile.println("<TR BGCOLOR=#aaaaff VALIGN=top><TD>" + msg.getString("Report.Matches_displayed") + ":</TD>" + "<TD>");
-
-            htmlFile.println(result.getComparisons().size() + " (" + msg.getString("Report.Treshold") + ": "
-                    + result.getOptions().getSimilarityThreshold() + "%)<br>");
-
-            htmlFile.println("</TD></TR>");
-        }
-
-        SimpleDateFormat dateFormat = new SimpleDateFormat();
-
-        htmlFile.println(
-                "<TR BGCOLOR=#aaaaff VALIGN=top><TD>" + msg.getString("Report.Date") + ":</TD><TD>" + dateFormat.format(new Date()) + "</TD></TR>");
-        htmlFile.println("<TR BGCOLOR=#aaaaff>" + "<TD><EM>" + msg.getString("Report.Minimum_Match_Length") + "</EM> ("
-                + msg.getString("Report.sensitivity") + "):</TD><TD>" + result.getOptions().getMinTokenMatch() + "</TD></TR>");
-        htmlFile.println("<TR BGCOLOR=#aaaaff VALIGN=top><TD>" + msg.getString("Report.Suffixes") + ":</TD><TD>");
-
-        String[] fileSuffixes = result.getOptions().getFileSuffixes();
-
-        for (int i = 0; i < fileSuffixes.length; i++) {
-            htmlFile.print(fileSuffixes[i] + (i < fileSuffixes.length - 1 ? ", " : "</TD></TR>\n"));
-        }
-
-        htmlFile.println("</TABLE>\n<HR>");
-    }
-<<<<<<< HEAD
-
-    /*
-     * i is the number of the match j == 0 if subA is considered, otherwise it is subB This procedure uses only the
-     * getIndex() method of the token. It is meant to be used with the Character front end
-     */
-    private void writeIndexedSubmission(HTMLFile f, int i, JPlagComparison comparison, int j) throws ExitException {
-        Submission sub = (j == 0 ? comparison.firstSubmission : comparison.secondSubmission);
-        String[] files = comparison.files(j);
-        char[][] text = sub.readFilesChar(files);
-        TokenList tokens = (j == 0 ? comparison.firstSubmission : comparison.secondSubmission).tokenList;
-
-        // get index array with matches sorted in ascending order.
-        int[] perm = comparison.sort_permutation(j);
-
-        int index = 0; // match index
-        Match onematch = null;
-        Token start = null;
-        Token end = null;
-
-        f.println("<div style=\"flex-grow: 1;\">");
-
-        for (int fileIndex = 0; fileIndex < files.length; fileIndex++) {
-            f.println("<h3>");
-            f.println("<center>");
-            f.println("<span>" + sub.name + "</span>");
-            f.println("<span> - </span>");
-            f.println("<span>" + files[fileIndex] + "</span>");
-            f.println("</center>");
-            f.println("</h3>");
-            f.println("<HR>");
-            char[] buffer = text[fileIndex];
-
-            for (int charNr = 0; charNr < buffer.length; charNr++) {
-                if (onematch == null) {
-                    if (index < comparison.matches.size()) {
-                        onematch = comparison.matches.get(perm[index]);
-                        start = tokens.getToken(j == 0 ? onematch.startA : onematch.startB);
-                        end = tokens.getToken((j == 0 ? onematch.startA : onematch.startB) + onematch.length - 1);
-                        index++;
-                    } else {
-                        start = end = null;
-                    }
-                }
-                // begin markup
-                if (start != null && start.getIndex() == charNr) {
-                    f.print("<A NAME=\"" + perm[index - 1] + "\"></A>");
-                    f.print("<FONT color=\"" + Color.getHexadecimalValue(perm[index - 1]) + "\"><B>");
-                    // "<A HREF=\"javascript:ZweiFrames('match"+i+"-"+(1-j)+
-                    // ".html#"+index+"',"+(3-j)+",'match"+i+"-top.html#"+index+
-                    // "',1)\">"+"<IMG SRC=\""+pics[j]+
-                    // "\" ALT=\"other\" BORDER=\"0\" "+"ALIGN="+
-                    // (j==0 ? "right" : "left")+"></A>");
-                }
-                // text
-                if (buffer[charNr] == '<') {
-                    f.print("&lt;");
-                } else if (buffer[charNr] == '>') {
-                    f.print("&gt;");
-                } else if (buffer[charNr] == '\n') {
-                    f.print("<br>\n");
-                } else {
-                    f.print(buffer[charNr]);
-                }
-                // end markup
-                if (end != null && end.getIndex() == charNr) {
-                    f.print("</B></FONT>");
-                    onematch = null; // switch to next match
-                }
-            }
-        }
-
-        f.println("</div>");
-    }
-
-    /**
-     * Write the end of the index.html file.
-     */
-    private void writeIndexEnd(HTMLFile htmlFile) {
-        htmlFile.println("<HR>\n<P ALIGN=right><FONT SIZE=\"1\" FACE=\"helvetica\">JPlag</FONT></P>");
-        htmlFile.println("</BODY>\n</HTML>");
-    }
-
-    private void writeLinksToComparisons(HTMLFile htmlFile, String headerStr, String csvFile) {
-        List<JPlagComparison> comparisons = result.getComparisons();
-
-        htmlFile.println(headerStr + " (<a href=\"help-sim-" + "en" // Country tag
-                + ".html\"><small><font color=\"#000088\">" + msg.getString("Report.WhatIsThis") + "</font></small></a>):</H4>");
-        htmlFile.println("<p><a href=\"" + csvFile + "\">download csv</a></p>");
-        htmlFile.println("<TABLE CELLPADDING=3 CELLSPACING=2>");
-
-        for (JPlagComparison comparison : comparisons) {
-            String submissionNameA = comparison.firstSubmission.name;
-            String submissionNameB = comparison.secondSubmission.name;
-
-            htmlFile.print("<TR><TD BGCOLOR=" + color(comparison.percentA(), 128, 192, 128, 192, 255, 255) + ">" + submissionNameA
-                    + "</TD><TD><nobr>-&gt;</nobr>");
-
-            htmlFile.print("</TD><TD BGCOLOR=" + color(comparison.percentB(), 128, 192, 128, 192, 255, 255) + " ALIGN=center><A HREF=\"match"
-                    + getComparisonIndex(comparison) + ".html\">" + submissionNameB + "</A><BR><FONT COLOR=\""
-                    + color(comparison.percent(), 0, 255, 0, 0, 0, 0) + "\">(" + (((int) (comparison.percent() * 10)) / (float) 10) + "%)</FONT>");
-
-            htmlFile.println("</TD></TR>");
-        }
-
-        htmlFile.println("</TABLE><P>\n");
-        htmlFile.println("<!---->");
-    }
-
-    private void writeMatch(JPlagComparison comparison, int i) throws ExitException {
-        HTMLFile htmlFile = createHTMLFile("match" + i + ".html");
-
-        writeHTMLHeader(htmlFile, TagParser.parse(msg.getString("Report.Matches_for_X1_AND_X2"),
-                new String[] {comparison.firstSubmission.name, comparison.secondSubmission.name}));
-
-        htmlFile.println("<body>");
-        htmlFile.println("  <div style=\"align-items: center; display: flex; justify-content: space-around;\">");
-
-        htmlFile.println("    <div>");
-        htmlFile.println("      <h3 align=\"center\">");
-        htmlFile.println(TagParser.parse(msg.getString("Report.Matches_for_X1_AND_X2"),
-                new String[] {comparison.firstSubmission.name, comparison.secondSubmission.name}));
-        htmlFile.println("      </h3>");
-        htmlFile.println("      <h1 align=\"center\">");
-        htmlFile.println("        " + comparison.roundedPercent() + "%");
-        htmlFile.println("      </h1>");
-        htmlFile.println("      <center>");
-        htmlFile.println("        <a href=\"index.html\" target=\"_top\">");
-        htmlFile.println("          " + msg.getString("Report.INDEX"));
-        htmlFile.println("        </a>");
-        htmlFile.println("        <span>-</span>");
-        htmlFile.println("        <a href=\"help-en.html\" target=\"_top\">");
-        htmlFile.println("          " + msg.getString("Report.HELP"));
-        htmlFile.println("        </a>");
-        htmlFile.println("      </center>");
-        htmlFile.println("    </div>");
-
-        htmlFile.println("    <div>");
-        reportComparison(htmlFile, comparison, i);
-        htmlFile.println("    </div>");
-
-        htmlFile.println("  </div>");
-
-        htmlFile.println("  <hr>");
-
-        htmlFile.println("  <div style=\"display: flex;\">");
-
-        if (result.getOptions().getLanguage().usesIndex()) {
-            writeIndexedSubmission(htmlFile, i, comparison, 0);
-            writeIndexedSubmission(htmlFile, i, comparison, 1);
-        } else if (result.getOptions().getLanguage().supportsColumns()) {
-            writeImprovedSubmission(htmlFile, i, comparison, 0);
-            writeImprovedSubmission(htmlFile, i, comparison, 1);
-        } else {
-            writeNormalSubmission(htmlFile, i, comparison, 0);
-            writeNormalSubmission(htmlFile, i, comparison, 1);
-        }
-
-        htmlFile.println("  </div>");
-
-        htmlFile.println("</body>");
-        htmlFile.println("</html>");
-        htmlFile.close();
-    }
-
-    private void writeMatches(List<JPlagComparison> comparisons) {
-        comparisons.forEach(comparison -> {
-            try {
-                int i = getComparisonIndex(comparison);
-                writeMatch(comparison, i);
-            } catch (ExitException e) {
-                e.printStackTrace();
-            }
-        });
-    }
-
-    private void writeMatchesCSV(String fileName) {
-        FileWriter writer = null;
-        File csvFile = new File(reportDir, fileName);
-        List<JPlagComparison> comparisons = result.getComparisons();
-
-        try {
-            csvFile.createNewFile();
-            writer = new FileWriter(csvFile);
-
-            for (JPlagComparison comparison : comparisons) {
-                String submissionNameA = comparison.firstSubmission.name;
-                String submissionNameB = comparison.secondSubmission.name;
-
-                writer.write(getComparisonIndex(comparison) + ";");
-                writer.write(submissionNameA + ";");
-                writer.write(submissionNameB + ";");
-                writer.write((((int) (comparison.percent() * 10)) / (float) 10) + ";");
-                writer.write("\n");
-            }
-
-            writer.flush();
-        } catch (Exception e) {
-            e.printStackTrace();
-        } finally {
-            try {
-                writer.close();
-            } catch (Exception ignored) {
-            }
-        }
-    }
-
-    /*
-     * i is the number of the match j == 0 if subA is considered, otherwise (j must then be 1) it is subB
-     */
-    private void writeNormalSubmission(HTMLFile f, int i, JPlagComparison comparison, int j) throws ExitException {
-        Submission sub = (j == 0 ? comparison.firstSubmission : comparison.secondSubmission);
-        String[] files = comparison.files(j);
-
-        String[][] text = sub.readFiles(files);
-
-        TokenList tokens = (j == 0 ? comparison.firstSubmission : comparison.secondSubmission).tokenList;
-        Match currentMatch;
-        String hilf;
-        int h;
-        for (int x = 0; x < comparison.matches.size(); x++) {
-            currentMatch = comparison.matches.get(x);
-
-            Token start = tokens.getToken(j == 0 ? currentMatch.startA : currentMatch.startB);
-            Token ende = tokens.getToken((j == 0 ? currentMatch.startA : currentMatch.startB) + currentMatch.length - 1);
-
-            for (int y = 0; y < files.length; y++) {
-                if (start.file.equals(files[y]) && text[y] != null) {
-                    hilf = "<FONT color=\"" + Color.getHexadecimalValue(x) + "\">" + (j == 1 ? "<div style=\"position:absolute;left:0\">" : "")
-                            + "<A HREF=\"javascript:ZweiFrames('match" + i + "-" + (1 - j) + ".html#" + x + "'," + (3 - j) + ",'match" + i
-                            + "-top.html#" + x + "',1)\"><IMG SRC=\"" + pics[j] + "\" ALT=\"other\" " + "BORDER=\"0\" ALIGN=\""
-                            + (j == 0 ? "right" : "left") + "\"></A>" + (j == 1 ? "</div>" : "") + "<B>";
-                    // position the icon and the beginning of the colorblock
-                    if (text[y][start.getLine() - 1].endsWith("</FONT>")) {
-                        text[y][start.getLine() - 1] += hilf;
-                    } else {
-                        text[y][start.getLine() - 1] = hilf + text[y][start.getLine() - 1];
-                    }
-                    // the link location is placed 3 lines before the start of a block
-                    h = (Math.max(start.getLine() - 4, 0));
-                    text[y][h] = "<A NAME=\"" + x + "\"></A>" + text[y][h];
-                    // mark the end
-                    if (start.getLine() != ende.getLine() && // if match is only one line
-                            text[y][ende.getLine() - 1].startsWith("<FONT ")) {
-                        text[y][ende.getLine() - 1] = "</B></FONT>" + text[y][ende.getLine() - 1];
-                    } else {
-                        text[y][ende.getLine() - 1] += "</B></FONT>";
-                    }
-                }
-            }
-        }
-
-        if (result.getOptions().hasBaseCode() && comparison.baseCodeMatchesA != null && comparison.baseCodeMatchesB != null) {
-            JPlagComparison baseCodeComparison = (j == 0 ? comparison.baseCodeMatchesA : comparison.baseCodeMatchesB);
-
-            for (int x = 0; x < baseCodeComparison.matches.size(); x++) {
-                currentMatch = baseCodeComparison.matches.get(x);
-                Token start = tokens.getToken(currentMatch.startA);
-                Token ende = tokens.getToken(currentMatch.startA + currentMatch.length - 1);
-
-                for (int y = 0; y < files.length; y++) {
-                    if (start.file.equals(files[y]) && text[y] != null) {
-                        hilf = ("<font color=\"#C0C0C0\"><EM>");
-                        // position the icon and the beginning of the colorblock
-                        if (text[y][start.getLine() - 1].endsWith("<font color=\"#000000\">")) {
-                            text[y][start.getLine() - 1] += hilf;
-                        } else {
-                            text[y][start.getLine() - 1] = hilf + text[y][start.getLine() - 1];
-                        }
-
-                        // mark the end
-                        if (start.getLine() != ende.getLine() && // match is only one line
-                                text[y][ende.getLine() - 1].startsWith("<font color=\"#C0C0C0\">")) {
-                            text[y][ende.getLine() - 1] = "</EM><font color=\"#000000\">" + text[y][ende.getLine() - 1];
-                        } else {
-                            text[y][ende.getLine() - 1] += "</EM><font color=\"#000000\">";
-                        }
-                    }
-                }
-            }
-        }
-
-        f.println("<div style=\"flex-grow: 1;\">");
-
-        for (int x = 0; x < text.length; x++) {
-            f.println("<h3>");
-            f.println("<center>");
-            f.println("<span>" + sub.name + "</span>");
-            f.println("<span> - </span>");
-            f.println("<span>" + files[x] + "</span>");
-            f.println("</center>");
-            f.println("</h3>");
-            f.println("<HR>");
-            if (result.getOptions().getLanguage().isPreformatted()) {
-                f.println("<PRE>");
-            }
-            for (int y = 0; y < text[x].length; y++) {
-                f.print(text[x][y]);
-                if (!result.getOptions().getLanguage().isPreformatted()) {
-                    f.println("<BR>");
-                } else {
-                    f.println();
-                }
-            }
-            if (result.getOptions().getLanguage().isPreformatted()) {
-                f.println("</PRE>");
-            }
-        }
-
-        f.println("</div>");
-    }
-=======
->>>>>>> 66ff3c68
+    }
 }