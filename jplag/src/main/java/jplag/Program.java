--- conflicted
+++ resolved
@@ -34,7 +34,6 @@
  */
 
 public class Program implements ProgramI {
-<<<<<<< HEAD
     private static final Properties versionProps = PropertiesLoader.loadProps("jplag/version.properties");
     public static final String name = "JPlag" + versionProps.getProperty("version", "devel");
     public static final String name_long = "JPlag (Version " + versionProps.getProperty("version", "devel") + ")";
@@ -443,6 +442,21 @@
                 throw new ExitException("Cannot find directory: " + file_dir.toString());
         }
     }
+
+	private void createSubmissionsFileList() throws jplag.ExitException {
+		submissions = new Vector<Submission>();
+		File f = null;
+		if (options.root_dir != null) {
+			f = new File(options.root_dir);
+			if (!f.isDirectory()) {
+				throw new jplag.ExitException(options.root_dir + " is not a directory!");
+			}
+		}
+		for (String file : options.fileList){
+			submissions.addElement(new Submission(file, f, this, get_language()));
+		}
+	}
+
 
     /**
      * THIS IS FOR THE EMPIRICAL STUDY
@@ -1129,7 +1143,10 @@
             print(null, "Root-dir: " + options.root_dir + "\n"); // server
         // this file contains all files names which are excluded
         readExclusionFile();
-        if (options.include_file == null) {
+
+        if (options.fileListMode) {
+	        createSubmissionsFileList();
+        } else if (options.include_file == null) {
             createSubmissions();
             System.out.println(submissions.size() + " submissions");
         } else
@@ -1447,1430 +1464,4 @@
             print("IOException while writing file\n", null);
         }
     }
-=======
-	private static final Properties versionProps = PropertiesLoader.loadProps("jplag/version.properties");
-	public static final String name = "JPlag" + versionProps.getProperty("version", "devel");
-	public static final String name_long = "JPlag (Version " + versionProps.getProperty("version", "devel") + ")";
-
-	public DateFormat dateFormat;
-	public DateFormat dateTimeFormat;
-
-	public String currentSubmissionName = "<Unknown submission>";
-	public Vector<String> errorVector = new Vector<String>();
-
-	public void addError(String errorMsg) {
-		errorVector.add("[" + currentSubmissionName + "]\n" + errorMsg);
-		print(errorMsg, null);
-	}
-
-	public void print(String normal, String lng) {
-		if (options.verbose_parser) {
-			if (lng != null)
-				myWrite(lng);
-			else if (normal != null)
-				myWrite(normal);
-		}
-		if (options.verbose_quiet)
-			return;
-		try {
-			if (normal != null) {
-				System.out.print(normal);
-			}
-
-			if (lng != null) {
-				if (options.verbose_long)
-					System.out.print(lng);
-			}
-		} catch (Throwable e) {
-			System.out.println(e.getMessage());
-		}
-	}
-
-	private Submission basecodeSubmission = null;
-
-	// Used Objects of anothers jplag.Classes ,they muss be just one time
-	// instantiate
-	public Clusters clusters = null;
-
-	private int errors = 0;
-	private String invalidSubmissionNames = null;
-
-	private HashSet<String> excluded = null;
-
-	protected GSTiling gSTiling = new GSTiling(this);
-
-	private Hashtable<String, AllBasecodeMatches> htBasecodeMatches = new Hashtable<String, AllBasecodeMatches>(30);
-
-	private Vector<String> included = null;
-
-	// experiment end
-
-	private jplag.options.Options options;
-
-	public Report report;
-
-	public Messages msg;
-
-	private Runtime runtime = Runtime.getRuntime();
-
-	private Vector<Submission> submissions;
-
-	private FileWriter writer = null;
-
-	public Program(Options options) throws jplag.ExitException {
-		this.options = options;
-		this.options.initializeSecondStep(this);
-		if (this.options.language == null)
-			throw new ExitException("Language not initialized!", ExitException.BAD_LANGUAGE_ERROR);
-
-		msg = new Messages(this.options.getCountryTag());
-
-		if (this.options.getCountryTag().equals("de")) {
-			dateFormat = new SimpleDateFormat("dd.MM.yyyy");
-			dateTimeFormat = new SimpleDateFormat("dd.MM.yyyy HH:mm:ss 'GMT'");
-		} else {
-			dateFormat = new SimpleDateFormat("yyyy-MM-dd");
-			dateTimeFormat = new SimpleDateFormat("yyyy-MM-dd HH:mm:ss 'GMT'");
-		}
-		dateFormat.setTimeZone(TimeZone.getTimeZone("GMT"));
-		dateTimeFormat.setTimeZone(TimeZone.getTimeZone("GMT"));
-
-		report = new Report(this, get_language());
-	}
-
-	/**
-	 * All submission with no errors are counted. (unsure if this is still
-	 * necessary.)
-	 */
-	protected int validSubmissions() {
-		if (submissions == null)
-			return 0;
-		int size = 0;
-		for (int i = submissions.size() - 1; i >= 0; i--) {
-			if (!submissions.elementAt(i).errors)
-				size++;
-		}
-		return size;
-	}
-
-	/**
-	 * Like the validSubmissions(), but this time all the submissions are
-	 * returned as a string, separated by "separator".
-	 */
-	protected String allValidSubmissions(String separator) {
-		String res = "";
-		int size = submissions.size();
-		boolean firsterr = true;
-		for (int i = 0; i < size; i++) {
-			Submission subm = submissions.elementAt(i);
-			if (!subm.errors) {
-				res += ((!firsterr) ? separator : "") + subm.name;
-				firsterr = false;
-			}
-		}
-		return res;
-	}
-
-	/**
-	 * Returns a " - " separated list of invalid submission names
-	 */
-	protected String allInvalidSubmissions() {
-		return invalidSubmissionNames;
-	}
-
-	public void closeWriter() {
-		try {
-			if (writer != null)
-				writer.close();
-		} catch (IOException ex) {
-			ex.printStackTrace();
-		}
-		writer = null;
-	}
-
-	private void throwNotEnoughSubmissions() throws jplag.ExitException {
-		StringBuilder errorStr = new StringBuilder();
-		for (String str : errorVector) {
-			errorStr.append(str);
-			errorStr.append('\n');
-		}
-
-		throw new ExitException("Not enough valid submissions! (only " + validSubmissions() + " "
-				+ (validSubmissions() != 1 ? "are" : "is") + " valid):\n" + errorStr.toString(), ExitException.NOT_ENOUGH_SUBMISSIONS_ERROR);
-	}
-
-	private void throwBadBasecodeSubmission() throws jplag.ExitException {
-		StringBuilder errorStr = new StringBuilder();
-		for (String str : errorVector) {
-			errorStr.append(str);
-			errorStr.append('\n');
-		}
-
-		throw new ExitException("Bad basecode submission:\n" + errorStr.toString());
-	}
-
-	// COMPARE
-
-	/**
-	 * Now the actual comparison: All submissions are compared pairwise.
-	 */
-	private void compare() throws jplag.ExitException {
-		int size = submissions.size();
-
-		SortedVector<AllMatches> avgmatches, maxmatches;
-		int[] dist = new int[10];
-
-		// Result vector
-		avgmatches = new SortedVector<AllMatches>(new AllMatches.AvgComparator());
-		maxmatches = new SortedVector<AllMatches>(new AllMatches.MaxComparator());
-
-		long msec;
-
-		AllBasecodeMatches bcmatch;
-		Submission s1, s2;
-
-		options.setState(Options.COMPARING);
-		options.setProgress(0);
-
-		if (this.options.useBasecode) {
-			//			print("\nComparing with Basecode:\n", validSubmissions()
-			//					+ " submissions");
-			int countBC = 0;
-			// System.out.println("BC size: "+basecodeSubmission.size());
-			msec = System.currentTimeMillis();
-			for (int i = 0; i < (size); i++) {
-				s1 = submissions.elementAt(i);
-				// System.out.println("basecode recognition for: "+s1.name);
-				bcmatch = this.gSTiling.compareWithBasecode(s1, basecodeSubmission);
-				htBasecodeMatches.put(s1.name, bcmatch);
-				this.gSTiling.resetBaseSubmission(basecodeSubmission);
-				countBC++;
-				options.setProgress(countBC * 100 / size);
-			}
-			long timebc = System.currentTimeMillis() - msec;
-			print("\n\n", "\nTime for comparing with Basecode: " + ((timebc / 3600000 > 0) ? (timebc / 3600000) + " h " : "")
-					+ ((timebc / 60000 > 0) ? ((timebc / 60000) % 60000) + " min " : "") + (timebc / 1000 % 60) + " sec\n"
-					+ "Time per basecode comparison: " + (timebc / size) + " msec\n\n");
-		}
-
-		//		print("\nComparing:\n", validSubmissions() + " submissions");
-
-		int totalcomps = (size - 1) * size / 2;
-		int i, j, anz = 0, count = 0;
-		AllMatches match;
-
-		options.setProgress(0);
-		msec = System.currentTimeMillis();
-
-		for (i = 0; i < (size - 1); i++) {
-			s1 = submissions.elementAt(i);
-			if (s1.struct == null) {
-				count += (size - i - 1);
-				continue;
-			}
-
-			for (j = (i + 1); j < size; j++) {
-				s2 = submissions.elementAt(j);
-				if (s2.struct == null) {
-					count++;
-					continue;
-				}
-
-				match = this.gSTiling.compare(s1, s2);
-
-				anz++;
-
-				System.out.println("Comparing " + s1.name + "-" + s2.name + ": " + match.percent());
-
-				// histogram:
-				if (options.useBasecode) {
-					match.bcmatchesA = htBasecodeMatches.get(match.subA.name);
-					match.bcmatchesB = htBasecodeMatches.get(match.subB.name);
-				}
-
-				registerMatch(match, dist, avgmatches, maxmatches, null, i, j);
-				count++;
-				options.setProgress(count * 100 / totalcomps);
-			}
-		}
-		options.setProgress(100);
-		long time = System.currentTimeMillis() - msec;
-
-		print("\n", "Total time for comparing submissions: " + ((time / 3600000 > 0) ? (time / 3600000) + " h " : "")
-				+ ((time / 60000 > 0) ? ((time / 60000) % 60000) + " min " : "") + (time / 1000 % 60) + " sec\n" + "Time per comparison: "
-				+ (time / anz) + " msec\n");
-
-		Cluster cluster = null;
-		if (options.clustering)
-			cluster = this.clusters.calculateClustering(submissions);
-
-		writeResults(dist, avgmatches, maxmatches, null, cluster);
-	}
-
-	/**
-	 * Revision compare mode: Compare each submission only with its next
-	 * submission.
-	 */
-	private void revisionCompare() throws jplag.ExitException {
-		int size = submissions.size();
-
-		SortedVector<AllMatches> avgmatches, maxmatches, minmatches;
-		int[] dist = new int[10];
-
-		// Result vector
-		avgmatches = new SortedVector<AllMatches>(new AllMatches.AvgReversedComparator());
-		maxmatches = new SortedVector<AllMatches>(new AllMatches.MaxReversedComparator());
-		minmatches = new SortedVector<AllMatches>(new AllMatches.MinReversedComparator());
-
-		long msec;
-
-		AllBasecodeMatches bcmatch;
-		Submission s1, s2;
-
-		options.setState(Options.COMPARING);
-		options.setProgress(0);
-
-		if (options.useBasecode) {
-			msec = System.currentTimeMillis();
-			for (int i = 0; i < size; i++) {
-				s1 = submissions.elementAt(i);
-				bcmatch = gSTiling.compareWithBasecode(s1, basecodeSubmission);
-				htBasecodeMatches.put(s1.name, bcmatch);
-				gSTiling.resetBaseSubmission(basecodeSubmission);
-				options.setProgress((i + 1) * 100 / size);
-			}
-			long timebc = System.currentTimeMillis() - msec;
-			print("\n\n", "\nTime for comparing with Basecode: " + ((timebc / 3600000 > 0) ? (timebc / 3600000) + " h " : "")
-					+ ((timebc / 60000 > 0) ? ((timebc / 60000) % 60000) + " min " : "") + (timebc / 1000 % 60) + " sec\n"
-					+ "Time per basecode comparison: " + (timebc / size) + " msec\n\n");
-		}
-
-		int totalcomps = size - 1;
-		int anz = 0, count = 0;
-		AllMatches match;
-
-		options.setProgress(0);
-		msec = System.currentTimeMillis();
-
-		s1loop: for (int i = 0; i < size - 1;) {
-			s1 = submissions.elementAt(i);
-			if (s1.struct == null) {
-				count++;
-				continue;
-			}
-
-			// Find next valid submission
-			int j = i;
-			do {
-				j++;
-				if (j >= size)
-					break s1loop; // no more comparison pairs available
-				s2 = submissions.elementAt(j);
-			} while (s2.struct == null);
-
-			match = this.gSTiling.compare(s1, s2);
-
-			anz++;
-
-			/*
-			 * System.out.println("Comparing "+s1.name+"-"+s2.name+": "+
-			 * match.percent());
-			 */
-			// histogram:
-			if (options.useBasecode) {
-				match.bcmatchesA = htBasecodeMatches.get(match.subA.name);
-				match.bcmatchesB = htBasecodeMatches.get(match.subB.name);
-			}
-
-			registerMatch(match, dist, avgmatches, maxmatches, minmatches, i, j);
-			count++;
-			options.setProgress(count * 100 / totalcomps);
-
-			i = j;
-		}
-		options.setProgress(100);
-		long time = System.currentTimeMillis() - msec;
-
-		print("\n", "Total time for comparing submissions: " + ((time / 3600000 > 0) ? (time / 3600000) + " h " : "")
-				+ ((time / 60000 > 0) ? ((time / 60000) % 60000) + " min " : "") + (time / 1000 % 60) + " sec\n" + "Time per comparison: "
-				+ (time / anz) + " msec\n");
-
-		Cluster cluster = null;
-		if (options.clustering)
-			cluster = this.clusters.calculateClustering(submissions);
-
-		writeResults(dist, avgmatches, maxmatches, minmatches, cluster);
-	}
-
-	private void createSubmissions() throws jplag.ExitException {
-		submissions = new Vector<Submission>();
-		File f = new File(options.root_dir);
-		if (f == null || !f.isDirectory()) {
-			throw new jplag.ExitException("\"" + options.root_dir + "\" is not a directory!");
-		}
-		String[] list = null;
-		try {
-			list = f.list();
-		} catch (SecurityException e) {
-			throw new jplag.ExitException("Unable to retrieve directory: " + options.root_dir + " Cause : " + e.toString());
-		}
-		Arrays.sort(list);
-
-		for (int i = 0; i < list.length; i++) {
-			File subm_dir = new File(f, list[i]);
-			if (!subm_dir.isDirectory()) {
-				if (options.sub_dir != null)
-					continue;
-
-				boolean ok = false;
-				String name = subm_dir.getName();
-				for (int j = 0; j < options.suffixes.length; j++)
-					if (name.endsWith(options.suffixes[j])) {
-						ok = true;
-						break;
-					}
-
-				if (!ok)
-					continue;
-
-				submissions.addElement(new Submission(name, f, this, get_language()));
-				continue;
-			}
-			if (options.exp && excludeFile(subm_dir.toString())) { // EXPERIMENT
-				// !!
-				System.err.println("excluded: " + subm_dir);
-				continue;
-			}
-
-			File file_dir = ((options.sub_dir == null) ? // - S option
-			subm_dir
-					: new File(subm_dir, options.sub_dir));
-			if (file_dir.isDirectory()) {
-				if (options.basecode.equals(subm_dir.getName())) {
-					basecodeSubmission = new Submission(subm_dir.getName(), file_dir, options.read_subdirs, this, get_language());
-				} else {
-					submissions.addElement(new Submission(subm_dir.getName(), file_dir, options.read_subdirs, this, get_language())); // -s
-				}
-			} else
-				throw new ExitException("Cannot find directory: " + file_dir.toString());
-		}
-	}
-
-	private void createSubmissionsFileList() throws jplag.ExitException {
-		submissions = new Vector<Submission>();
-		File f = null;
-		if (options.root_dir != null) {
-			f = new File(options.root_dir);
-			if (!f.isDirectory()) {
-				throw new jplag.ExitException(options.root_dir + " is not a directory!");
-			}
-		}
-		for (String file : options.fileList){
-			submissions.addElement(new Submission(file, f, this, get_language()));
-		}
-	}
-
-	/**
-	 * THIS IS FOR THE EMPIRICAL STUDY
-	 */
-	private void createSubmissionsExp() throws jplag.ExitException {
-		// ES IST SICHER, DASS EIN INCLUDE-FILE ANGEGEBEN WURDE!
-		readIncludeFile();
-		submissions = new Vector<Submission>();
-		File f = new File(options.root_dir);
-		if (f == null || !f.isDirectory()) {
-			throw new jplag.ExitException(options.root_dir + " is not a directory!");
-		}
-		String[] list = new String[included.size()];
-		included.copyInto(list);
-		for (int i = 0; i < list.length; i++) {
-			File subm_dir = new File(f, list[i]);
-			if (subm_dir == null || !subm_dir.isDirectory())
-				continue;
-			if (options.exp && excludeFile(subm_dir.toString())) { // EXPERIMENT
-				// !!
-				System.err.println("excluded: " + subm_dir);
-				continue;
-			}
-			File file_dir = ((options.sub_dir == null) ? // - S option
-			subm_dir
-					: new File(subm_dir, options.sub_dir));
-			if (file_dir != null && file_dir.isDirectory())
-				submissions.addElement(new Submission(subm_dir.getName(), file_dir, options.read_subdirs, this, this.get_language())); // -s
-			else if (options.sub_dir == null) {
-				throw new jplag.ExitException(options.root_dir + " is not a directory!");
-			}
-		}
-	}
-
-	/**
-	 * Check if a file is excluded or not
-	 */
-	protected boolean excludeFile(String file) {
-		if (excluded == null)
-			return false;
-		Iterator<String> iter = excluded.iterator();
-		while (iter.hasNext())
-			if (file.endsWith(iter.next()))
-				return true;
-		return false;
-	}
-
-	// EXPERIMENT !!!!! special compare routine!
-	private void expCompare() throws jplag.ExitException {
-		int size = validSubmissions();
-		int[] similarity = new int[(size * size - size) / 2];
-
-		int anzSub = submissions.size();
-		int i, j, count = 0;
-		Submission s1, s2;
-		AllMatches match;
-		long msec = System.currentTimeMillis();
-		for (i = 0; i < (anzSub - 1); i++) {
-			s1 = submissions.elementAt(i);
-			if (s1.struct == null)
-				continue;
-			for (j = (i + 1); j < anzSub; j++) {
-				s2 = submissions.elementAt(j);
-				if (s2.struct == null)
-					continue;
-
-				match = this.gSTiling.compare(s1, s2);
-				similarity[count++] = (int) match.percent();
-			}
-		}
-		long time = System.currentTimeMillis() - msec;
-		// output
-		System.out.print(options.root_dir + " ");
-		System.out.print(options.min_token_match + " ");
-		System.out.print(options.filtername + " ");
-		System.out.print((time) + " ");
-		for (i = 0; i < similarity.length; i++)
-			System.out.print(similarity[i] + " ");
-		System.out.println();
-	}
-
-	/**
-	 * This is the special external comparison routine
-	 */
-	private void externalCompare() throws jplag.ExitException {
-		int size = submissions.size();
-		// Progress progress;
-		// Result vector
-		SortedVector<AllMatches> avgmatches = new SortedVector<AllMatches>(new AllMatches.AvgComparator());
-		SortedVector<AllMatches> maxmatches = new SortedVector<AllMatches>(new AllMatches.MaxComparator());
-		int[] dist = new int[10];
-
-		print("Comparing: " + size + " submissions\n", null);
-		options.setState(Options.COMPARING);
-		options.setProgress(0);
-		long totalComparisons = (size * (size - 1)) / 2, count = 0, comparisons = 0;
-		int index = 0;
-		AllMatches match;
-		Submission s1, s2;
-		long remain;
-		String totalTimeStr, remainTime;
-
-		print("Checking memory size...\n", null);
-		// First try to load as many submissions as possible
-		index = fillMemory(0, size);
-
-		long startTime;
-		long totalTime = 0;
-		int startA = 0;
-		int endA = index / 2;
-		int startB = endA + 1;
-		int endB = index;
-		int i, j;
-		//		long progStart;
-
-		do {
-			// compare A to A
-			startTime = System.currentTimeMillis();
-			print("Comparing block A (" + startA + "-" + endA + ") to block A\n", null);
-			//progStart = (endA - startA + 1) * (endA - startA) / 2;
-			//      progress = new Progress(progStart > 0 ? progStart : 1, this);
-			//progStart = count;
-			for (i = startA; i <= endA; i++) {
-				//        progress.set(count - progStart);
-				options.setProgress((int) (count * 100 / totalComparisons));
-				s1 = submissions.elementAt(i);
-				if (s1.struct == null) {
-					count += (endA - i);
-					continue;
-				}
-				for (j = (i + 1); j <= endA; j++) {
-					s2 = submissions.elementAt(j);
-					if (s2.struct == null) {
-						count++;
-						continue;
-					}
-
-					match = this.gSTiling.compare(s1, s2);
-					registerMatch(match, dist, avgmatches, maxmatches, null, i, j);
-					comparisons++;
-					count++;
-				}
-			}
-			//      progress.set(count - progStart);
-			options.setProgress((int) (count * 100 / totalComparisons));
-			print("\n", null);
-			totalTime += System.currentTimeMillis() - startTime;
-
-			// Are we finished?
-			if (startA == startB)
-				break;
-
-			do {
-				totalTimeStr = "" + ((totalTime / 3600000 > 0) ? (totalTime / 3600000) + " h " : "")
-						+ ((totalTime / 60000 > 0) ? ((totalTime / 60000) % 60) + " min " : "") + (totalTime / 1000 % 60) + " sec";
-				if (comparisons != 0)
-					remain = totalTime * (totalComparisons - count) / comparisons;
-				else
-					remain = 0;
-				remainTime = "" + ((remain / 3600000 > 0) ? (remain / 3600000) + " h " : "")
-						+ ((remain / 60000 > 0) ? ((remain / 60000) % 60) + " min " : "") + (remain / 1000 % 60) + " sec";
-
-				print("Progress: " + (100 * count) / totalComparisons + "%\nTime used for comparisons: " + totalTimeStr
-						+ "\nRemaining time (estimate): " + remainTime + "\n", null);
-
-				// compare A to B
-				startTime = System.currentTimeMillis();
-				print("Comparing block A (" + startA + "-" + endA + ") to block B (" + startB + "-" + endB + ")\n", null);
-				//progStart = (endA - startA + 1) * (endB - startB + 1);
-				//        progress = new Progress(progStart > 0 ? progStart : 1, this);
-				//progStart = count;
-				for (i = startB; i <= endB; i++) {
-					//          progress.set(count - progStart);
-					options.setProgress((int) (count * 100 / totalComparisons));
-					s1 = submissions.elementAt(i);
-					if (s1.struct == null) {
-						count += (endA - startA + 1);
-						continue;
-					}
-					for (j = startA; j <= endA; j++) {
-						s2 = submissions.elementAt(j);
-						if (s2.struct == null) {
-							count++;
-							continue;
-						}
-
-						match = this.gSTiling.compare(s1, s2);
-						registerMatch(match, dist, avgmatches, maxmatches, null, i, j);
-						comparisons++;
-						count++;
-					}
-					s1.struct = null; // remove B
-				}
-				//        progress.set(count - progStart);
-				options.setProgress((int) (count * 100 / totalComparisons));
-				print("\n", null);
-				totalTime += System.currentTimeMillis() - startTime;
-
-				if (endB == size - 1) {
-					totalTimeStr = "" + ((totalTime / 3600000 > 0) ? (totalTime / 3600000) + " h " : "")
-							+ ((totalTime / 60000 > 0) ? ((totalTime / 60000) % 60) + " min " : "") + (totalTime / 1000 % 60) + " sec";
-					remain = totalTime * (totalComparisons - count) / comparisons;
-					remainTime = "" + ((remain / 3600000 > 0) ? (remain / 3600000) + " h " : "")
-							+ ((remain / 60000 > 0) ? ((remain / 60000) % 60) + " min " : "") + (remain / 1000 % 60) + " sec";
-
-					print("Progress: " + (100 * count) / totalComparisons + "%\nTime used for comparisons: " + totalTimeStr
-							+ "\nRemaining time (estimate): " + remainTime + "\n", null);
-					break;
-				}
-
-				// Remove B -> already done...
-				// for (i=startB; i<=endB; i++)
-				// ((Submission)submissions.elementAt(i)).struct = null;
-				runtime.runFinalization();
-				runtime.gc();
-				Thread.yield();
-				// Try to find the next B
-				print("Finding next B\n", null);
-
-				index = fillMemory(endB + 1, size);
-
-				startB = endB + 1;
-				endB = index;
-
-			} while (true);
-
-			// Remove A
-			for (i = startA; i <= endA; i++)
-				submissions.elementAt(i).struct = null;
-			runtime.runFinalization();
-			runtime.gc();
-			Thread.yield();
-			print("Find next A.\n", null);
-			// First try to load as many submissions as possible
-
-			index = fillMemory(endA + 1, size);
-
-			if (index != size - 1) {
-				startA = endA + 1;
-				endA = startA + (index - startA + 1) / 2;
-				startB = endA + 1;
-				endB = index;
-			} else {
-				startA = startB; // last block
-				endA = endB = index;
-			}
-		} while (true);
-
-		totalTime += System.currentTimeMillis() - startTime;
-		totalTimeStr = "" + ((totalTime / 3600000 > 0) ? (totalTime / 3600000) + " h " : "")
-				+ ((totalTime / 60000 > 0) ? ((totalTime / 60000) % 60000) + " min " : "") + (totalTime / 1000 % 60) + " sec";
-
-		print("Total comparison time: " + totalTimeStr + "\nComparisons: " + count + "/" + comparisons + "/" + totalComparisons + "\n",
-				null);
-
-		// free remaining memory
-		for (i = startA; i <= endA; i++)
-			submissions.elementAt(i).struct = null;
-		runtime.runFinalization();
-		runtime.gc();
-		Thread.yield();
-
-		// System.out.println("Matrix:\n"+ similarity);
-		Cluster cluster = null;
-		if (options.clustering)
-			cluster = this.clusters.calculateClustering(submissions);
-
-		writeResults(dist, avgmatches, maxmatches, null, cluster);
-	}
-
-	private int fillMemory(int from, int size) {
-		Submission sub = null;
-		int index = from;
-
-		runtime.runFinalization();
-		runtime.gc();
-		Thread.yield();
-		long freeBefore = runtime.freeMemory();
-		try {
-			for (; index < size; index++) {
-				sub = submissions.elementAt(index);
-				sub.struct = new Structure();
-				if (!sub.struct.load(new File("temp", sub.dir.getName() + sub.name)))
-					sub.struct = null;
-			}
-		} catch (java.lang.OutOfMemoryError e) {
-			sub.struct = null;
-			print("Memory overflow after loading " + (index - from + 1) + " submissions.\n", null);
-		}
-		if (index >= size)
-			index = size - 1;
-
-		if (freeBefore / runtime.freeMemory() <= 2)
-			return index;
-		for (int i = (index - from) / 2; i > 0; i--) {
-			submissions.elementAt(index--).struct = null;
-		}
-		runtime.runFinalization();
-		runtime.gc();
-		Thread.yield();
-
-		// make sure we freed half of the "available" memory.
-		long free;
-		while (freeBefore / (free = runtime.freeMemory()) > 2) {
-			submissions.elementAt(index--).struct = null;
-			runtime.runFinalization();
-			runtime.gc();
-			Thread.yield();
-		}
-		print(free / 1024 / 1024 + "MByte freed. Current index: " + index + "\n", null);
-
-		return index;
-	}
-
-	public String get_basecode() {
-		return this.options.basecode;
-	}
-
-	public int get_clusterType() {
-		return this.options.clusterType;
-	}
-
-	public String get_commandLine() {
-		return this.options.commandLine;
-	}
-
-	public String getCountryTag() {
-		return options.getCountryTag();
-	}
-
-	/*
-	 * Distribution: Program given away to:
-	 * 
-	 * 0: Server version
-	 * 
-	 * 1: David Klausner 2: Ronald Kostoff 3: Bob Carlson 4: Neville Newman
-	 */
-
-	public int get_distri() {
-		return 0;
-	}
-
-	public File get_jplagResult() {
-		return new File(options.result_dir);
-
-	}
-
-	public Language get_language() {
-		return this.options.language;
-	}
-
-	public int get_min_token_match() {
-		return this.options.min_token_match;
-	}
-
-	public String get_title() {
-		return this.options.title;
-	}
-
-	public String get_original_dir() {
-		return this.options.original_dir;
-	}
-
-	public String get_result_dir() {
-		return this.options.result_dir;
-	}
-
-	public String get_root_dir() {
-		return this.options.root_dir;
-	}
-
-	public SimilarityMatrix get_similarity() {
-		return this.options.similarity;
-	}
-
-	public String get_sub_dir() {
-		return this.options.sub_dir;
-	}
-
-	public String[] get_suffixes() {
-		return this.options.suffixes;
-	}
-
-	public int[] get_themewords() {
-		return this.options.themewords;
-	}
-
-	public float[] get_threshold() {
-		return this.options.threshold;
-	}
-
-	public int getErrors() {
-		return errors;
-	}
-
-	public void hash_distribution() {
-		int[] dist = new int[20];
-		int count = 0;
-		Enumeration<Submission> enum1 = submissions.elements();
-
-		while (enum1.hasMoreElements()) {
-			Structure struct = enum1.nextElement().struct;
-			if (struct != null) {
-				struct.table.count_dist(dist);
-				count++;
-			}
-		}
-
-		System.out.println("Count: " + count);
-		for (int i = 0; i < dist.length; i++)
-			System.out.println(i + "\t" + dist[i]);
-	}
-
-	private void makeTempDir() throws jplag.ExitException {
-		print(null, "Creating temporary dir.\n");
-		File f = new File("temp");
-		if (!f.exists()) {
-			if (!f.mkdirs()) {
-				throw new jplag.ExitException("Cannot create temporary directory!");
-			}
-		}
-		if (!f.isDirectory()) {
-			throw new ExitException("'temp' is not a directory!");
-		}
-		if (!f.canWrite()) {
-			throw new ExitException("Cannot write directory: 'temp'");
-		}
-	}
-
-	private void myWrite(String str) {
-		if (writer != null) {
-			try {
-				writer.write(str);
-			} catch (IOException e) {
-				e.printStackTrace();
-			}
-		} else
-			System.out.print(str);
-	}
-
-	// PARSE
-	/*
-	 * Compiles all "submissions"
-	 */
-	private void parseAll() throws jplag.ExitException {
-		if (submissions == null) {
-			System.out.println("  Nothing to parse!");
-			return;
-		}
-		// lets go:)
-		int count = 0;
-		int totalcount = submissions.size();
-		options.setState(Options.PARSING);
-		options.setProgress(0);
-		long msec = System.currentTimeMillis();
-		Iterator<Submission> iter = submissions.iterator();
-
-		if (options.externalSearch)
-			makeTempDir();
-		int invalid = 0;
-		while (iter.hasNext()) {
-			boolean ok = true;
-			boolean removed = false;
-			Submission subm = iter.next();
-			print(null, "------ Parsing submission: " + subm.name + "\n");
-			currentSubmissionName = subm.name;
-			options.setProgress(count * 100 / totalcount);
-			if (!(ok = subm.parse()))
-				errors++;
-
-			if (options.exp && options.filter != null)
-				subm.struct = options.filter.filter(subm.struct); // EXPERIMENT
-			count++;
-			if (subm.struct != null && subm.size() < options.min_token_match) {
-				print(null, "Submission contains fewer tokens than minimum match " + "length allows!\n");
-				subm.struct = null;
-				invalid++;
-				removed = true;
-			}
-			if (options.externalSearch) {
-				if (subm.struct != null) {
-					this.gSTiling.create_hashes(subm.struct, options.min_token_match, false);
-					subm.struct.save(new File("temp", subm.dir.getName() + subm.name));
-					subm.struct = null;
-				}
-			}
-			if (!options.externalSearch && subm.struct == null) {
-				invalidSubmissionNames = (invalidSubmissionNames == null) ? subm.name : invalidSubmissionNames + " - " + subm.name;
-				iter.remove();
-			}
-			if (ok && !removed)
-				print(null, "OK\n");
-			else
-				print(null, "ERROR -> Submission removed\n");
-		}
-
-		options.setProgress(100);
-		print("\n" + (count - errors - invalid) + " submissions parsed successfully!\n" + errors + " parser error"
-				+ (errors != 1 ? "s!\n" : "!\n"), null);
-		if (invalid != 0) {
-			print(null, invalid
-					+ ((invalid == 1) ? " submission is not valid because it contains" : " submissions are not valid because they contain")
-					+ " fewer tokens\nthan minimum match length allows.\n");
-		}
-		long time = System.currentTimeMillis() - msec;
-		print("\n\n", "\nTotal time for parsing: " + ((time / 3600000 > 0) ? (time / 3600000) + " h " : "")
-				+ ((time / 60000 > 0) ? ((time / 60000) % 60000) + " min " : "") + (time / 1000 % 60) + " sec\n"
-				+ "Time per parsed submission: " + (count > 0 ? (time / count) : "n/a") + " msec\n\n");
-	}
-
-	private void parseBasecodeSubmission() throws jplag.ExitException {
-		Submission subm = basecodeSubmission;
-		if (subm == null) {
-			options.useBasecode = false;
-			return;
-		}
-		long msec = System.currentTimeMillis();
-		print("----- Parsing basecode submission: " + subm.name + "\n", null);
-
-		// lets go:
-		if (options.externalSearch)
-			makeTempDir();
-
-		if (!subm.parse())
-			throwBadBasecodeSubmission();
-
-		if (options.exp && options.filter != null)
-			subm.struct = options.filter.filter(subm.struct); // EXPERIMENT
-
-		if (subm.struct != null && subm.size() < options.min_token_match)
-			throw new ExitException("Basecode submission contains fewer tokens " + "than minimum match length allows!\n");
-
-		if (options.useBasecode)
-			gSTiling.create_hashes(subm.struct, options.min_token_match, true);
-		if (options.externalSearch) {
-			if (subm.struct != null) {
-				gSTiling.create_hashes(subm.struct, options.min_token_match, false);
-				subm.struct.save(new File("temp", subm.dir.getName() + subm.name));
-				subm.struct = null;
-			}
-		}
-
-		print("\nBasecode submission parsed!\n", null);
-		long time = System.currentTimeMillis() - msec;
-		print("\n", "\nTime for parsing Basecode: " + ((time / 3600000 > 0) ? (time / 3600000) + " h " : "")
-				+ ((time / 60000 > 0) ? ((time / 60000) % 60000) + " min " : "") + (time / 1000 % 60) + " sec\n");
-	}
-
-	// Excluded files:
-
-	/*
-	 * If an exclusion file is given, it is read in and all stings are saved in
-	 * the set "excluded".
-	 */
-	private void readExclusionFile() {
-		if (options.exclude_file == null)
-			return;
-		excluded = new HashSet<String>();
-
-		try {
-			BufferedReader in = new BufferedReader(new FileReader(options.exclude_file));
-			String line;
-			while ((line = in.readLine()) != null) {
-				excluded.add(line.trim());
-			}
-			in.close();
-		} catch (FileNotFoundException e) {
-			System.out.println("Exclusion file not found: " + options.exclude_file);
-		} catch (IOException e) {
-		}
-		print(null, "Excluded files:\n");
-		if (options.verbose_long) {
-			Iterator<String> iter = excluded.iterator();
-			while (iter.hasNext()) {
-				print(null, "  " + iter.next() + "\n");
-			}
-		}
-	}
-
-	/*
-	 * If an include file is given, read it in and store all the strings in
-	 * "included".
-	 */
-	private void readIncludeFile() {
-		if (options.include_file == null)
-			return;
-		included = new Vector<String>();
-		try {
-			BufferedReader in = new BufferedReader(new FileReader(options.include_file));
-			String line;
-			while ((line = in.readLine()) != null) {
-				included.addElement(line.trim());
-			}
-			in.close();
-		} catch (FileNotFoundException e) {
-			System.out.println("Include file not found: " + options.include_file);
-		} catch (IOException e) {
-		}
-		print(null, "Included dirs:\n");
-		if (options.verbose_long) {
-			Enumeration<String> enum1 = included.elements();
-			while (enum1.hasMoreElements())
-				print(null, "  " + enum1.nextElement() + "\n");
-		}
-	}
-
-	private void registerMatch(AllMatches match, int[] dist, SortedVector<AllMatches> avgmatches, SortedVector<AllMatches> maxmatches,
-			SortedVector<AllMatches> minmatches, int a, int b) {
-		float avgpercent = match.percent();
-		float maxpercent = match.percentMaxAB();
-		float minpercent = match.percentMinAB();
-
-		dist[((((int) avgpercent) / 10) == 10) ? 9 : (((int) avgpercent) / 10)]++;
-		if (!options.store_percent) {
-			if ((avgmatches.size() < options.store_matches || avgpercent > avgmatches.lastElement().percent()) && avgpercent > 0) {
-				avgmatches.insert(match);
-				if (avgmatches.size() > options.store_matches)
-					avgmatches.removeElementAt(options.store_matches);
-			}
-			if (maxmatches != null && (maxmatches.size() < options.store_matches || maxpercent > maxmatches.lastElement().percent())
-					&& maxpercent > 0) {
-				maxmatches.insert(match);
-				if (maxmatches.size() > options.store_matches)
-					maxmatches.removeElementAt(options.store_matches);
-			}
-			if (minmatches != null && (minmatches.size() < options.store_matches || minpercent > minmatches.lastElement().percent())
-					&& minpercent > 0) {
-				minmatches.insert(match);
-				if (minmatches.size() > options.store_matches)
-					minmatches.removeElementAt(options.store_matches);
-			}
-		} else { // store_percent
-			if (avgpercent > options.store_matches) {
-				avgmatches.insert(match);
-				if (avgmatches.size() > Options.MAX_RESULT_PAIRS)
-					avgmatches.removeElementAt(Options.MAX_RESULT_PAIRS);
-			}
-
-			if (maxmatches != null && maxpercent > options.store_matches) {
-				maxmatches.insert(match);
-				if (maxmatches.size() > Options.MAX_RESULT_PAIRS)
-					maxmatches.removeElementAt(Options.MAX_RESULT_PAIRS);
-			}
-
-			if (minmatches != null && minpercent > options.store_matches) {
-				minmatches.insert(match);
-				if (minmatches.size() > Options.MAX_RESULT_PAIRS)
-					minmatches.removeElementAt(Options.MAX_RESULT_PAIRS);
-			}
-		}
-		if (options.clustering)
-			options.similarity.setSimilarity(a, b, avgpercent);
-	}
-
-	private String toUTF8(String str) {
-		byte[] utf8 = null;
-		try {
-			utf8 = str.getBytes("UTF-8");
-		} catch (UnsupportedEncodingException e) {
-		}
-		return new String(utf8);
-	}
-
-	/** *************************** */
-	/* THE MAIN PROCEDURE */
-	/** *************************** */
-	public void run() throws jplag.ExitException {
-		if (options.output_file != null) {
-			try {
-				writer = new FileWriter(new File(options.output_file));
-				writer.write(name_long + "\n");
-				writer.write(dateTimeFormat.format(new Date()) + "\n\n");
-			} catch (IOException ex) {
-				System.out.println("Unable to open or write to log file: " + options.output_file);
-				throw new ExitException("Unable to create log file!");
-			}
-		} else
-			print(null, name_long + "\n\n");
-		print(null, "Language: " + options.language.name() + "\n\n");
-		if (options.original_dir == null)
-			print(null, "Root-dir: " + options.root_dir + "\n"); // server
-		// this file contains all files names which are excluded
-		readExclusionFile();
-		if (options.fileListMode) {
-			createSubmissionsFileList();
-		} else if (options.include_file == null) {
-			createSubmissions();
-			System.out.println(submissions.size() + " submissions");
-		} else
-			createSubmissionsExp();
-
-		if (!options.skipParse) {
-			try {
-				parseAll();
-				System.gc();
-				parseBasecodeSubmission();
-			} catch (OutOfMemoryError e) {
-				submissions = null;
-				System.gc();
-				System.out.println("[" + new Date() + "] OutOfMemoryError " + "during parsing of submission \"" + currentSubmissionName
-						+ "\"");
-				throw new ExitException("Out of memory during parsing of submission \"" + currentSubmissionName + "\"");
-			} catch (ExitException e) {
-				throw e;
-			} catch (Throwable e) {
-				System.out.println("[" + new Date() + "] Unknown exception " + "during parsing of submission \"" + currentSubmissionName
-						+ "\"");
-				e.printStackTrace();
-				throw new ExitException("Unknown exception during parsing of " + "submission \"" + currentSubmissionName + "\"");
-			}
-		} else
-			print("Skipping parsing...\n", null);
-
-		if (validSubmissions() < 2) {
-			throwNotEnoughSubmissions();
-		}
-		errorVector = null; // errorVector is not needed anymore
-
-		if (options.clustering) {
-			clusters = new Clusters(this);
-			options.similarity = new SimilarityMatrix(submissions.size());
-		}
-		System.gc();
-		if (options.exp) { // EXPERIMENT
-			expCompare();
-		} else if (options.externalSearch) {
-			try {
-				externalCompare();
-			} catch (OutOfMemoryError e) {
-				e.printStackTrace();
-			}
-		} else {
-			if (options.compare > 0)
-				specialCompare(); // compare every submission to x others
-			else {
-				switch (options.comparisonMode) {
-				case Options.COMPMODE_NORMAL:
-					compare();
-					break;
-
-				case Options.COMPMODE_REVISION:
-					revisionCompare();
-					break;
-
-				default:
-					throw new ExitException("Illegal comparison mode: \"" + options.comparisonMode + "\"");
-				}
-			}
-		}
-		closeWriter();
-
-		String str = "<?xml version=\"1.0\" encoding=\"UTF-8\" ?>";
-		str += "<jplag_infos>\n";
-		str += "<infos \n";
-
-		String sp = "\"";
-		str += " title = " + sp + toUTF8(options.getTitle()) + sp;
-		str += " source = " + sp + (get_original_dir() != null ? toUTF8(get_original_dir()) : "") + sp;
-		str += " n_of_programs = " + sp + submissions.size() + sp;
-		str += " errors = " + sp + get_language().errorsCount() + sp;
-		str += " path_to_files = " + sp + toUTF8((options.sub_dir != null) ? options.sub_dir : "") + sp;
-		str += " basecode_dir = " + sp + toUTF8((options.basecode != null) ? options.basecode : "") + sp;
-		str += " read_subdirs = " + sp + this.options.read_subdirs + sp;
-		str += " clustertype = " + sp + this.options.getClusterTyp() + sp;
-		str += " store_matches = " + sp + this.options.store_matches + ((this.options.store_percent) ? "%" : "") + sp;
-		String suf = "";
-		for (int s = 0; s < this.options.suffixes.length; s++)
-			suf += "," + this.options.suffixes[s];
-		str += " suffixes = " + sp + suf.substring(1) + sp;
-		str += " language_name = " + sp + this.options.languageName + sp;
-		str += " comparison_mode = " + sp + this.options.comparisonMode + sp;
-		str += " country_tag = " + sp + this.options.getCountryTag() + sp;
-		str += " min_token = " + sp + this.options.min_token_match + sp;
-		str += " date = " + sp + System.currentTimeMillis() + sp;
-
-		str += "/>\n";
-		str += "</jplag_infos>";
-
-		try {
-			FileWriter fw = new FileWriter(new File(this.options.result_dir + File.separator + "result.xml"));
-			fw.write(str);
-			fw.close();
-		} catch (IOException ex) {
-			System.out.println("Unable to create result.xml");
-		}
-	}
-
-	public void set_result_dir(String result_dir) {
-		this.options.result_dir = result_dir;
-	}
-
-	/*
-	 * Now the special comparison:
-	 */
-	private void specialCompare() throws jplag.ExitException {
-		File root = new File(options.result_dir);
-		HTMLFile f = this.report.openHTMLFile(root, "index.html");
-		this.report.copyFixedFiles(root);
-
-		this.report.writeIndexBegin(f, "Special Search Results"); // start HTML
-		f.println("<P><A NAME=\"matches\"><H4>Matches:</H4><P>");
-
-		int size = submissions.size();
-		int matchIndex = 0;
-
-		print("Comparing: ", validSubmissions() + " submissions");
-		print("\n(Writing results at the same time.)\n", null);
-
-		options.setState(Options.COMPARING);
-		options.setProgress(0);
-		int totalcomps = size * size;
-		int i, j, anz = 0, count = 0;
-		AllMatches match;
-		Submission s1, s2;
-		long msec = System.currentTimeMillis();
-		for (i = 0; i < (size - 1); i++) {
-			// Result vector
-			SortedVector<AllMatches> matches = new SortedVector<AllMatches>(new AllMatches.AvgComparator());
-
-			s1 = submissions.elementAt(i);
-			if (s1.struct == null) {
-				count += (size - 1);
-				continue;
-			}
-			for (j = 0; j < size; j++) {
-				s2 = submissions.elementAt(j);
-				if ((i == j) || (s2.struct == null)) {
-					count++;
-					continue;
-				}
-
-				match = this.gSTiling.compare(s1, s2);
-				anz++;
-
-				float percent = match.percent();
-
-				if ((matches.size() < options.compare || matches.size() == 0 || match.moreThan(matches.lastElement().percent()))
-						&& match.moreThan(0)) {
-					matches.insert(match);
-					if (matches.size() > options.compare)
-						matches.removeElementAt(options.compare);
-				}
-
-				if (options.clustering)
-					options.similarity.setSimilarity(i, j, percent);
-
-				count++;
-				options.setProgress(count * 100 / totalcomps);
-			}
-
-			// now output matches:
-			f.println("<TABLE CELLPADDING=3 CELLSPACING=2>");
-			boolean once = true;
-			for (Iterator<AllMatches> iter = matches.iterator(); iter.hasNext();) {
-				match = iter.next();
-				if (once) {
-					f.println("<TR><TD BGCOLOR=" + this.report.color(match.percent(), 128, 192, 128, 192, 255, 255) + ">" + s1.name
-							+ "<TD WIDTH=\"10\">-&gt;");
-					once = false;
-				}
-
-				int other = (match.subName(0).equals(s1.name) ? 1 : 0);
-				f.println(" <TD BGCOLOR=" + this.report.color(match.percent(), 128, 192, 128, 192, 255, 255)
-						+ " ALIGN=center><A HREF=\"match" + matchIndex + ".html\">" + match.subName(other) + "</A><BR><FONT COLOR=\""
-						+ this.report.color(match.percent(), 0, 255, 0, 0, 0, 0) + "\"><B>(" + match.roundedPercent() + "%)</B></FONT>");
-				this.report.writeMatch(root, matchIndex++, match);
-			}
-			f.println("</TR>");
-		}
-		f.println("</TABLE><P>\n");
-		f.println("<!---->");
-		this.report.writeIndexEnd(f);
-		f.close();
-
-		options.setProgress(100);
-		long time = System.currentTimeMillis() - msec;
-		print("\n", "Total time: " + ((time / 3600000 > 0) ? (time / 3600000) + " h " : "")
-				+ ((time / 60000 > 0) ? ((time / 60000) % 60000) + " min " : "") + (time / 1000 % 60) + " sec\n" + "Time per comparison: "
-				+ (time / anz) + " msec\n");
-
-	}
-
-	// DEBUG !!!
-	public void token_distribution() {
-		int[] count = { 0, 0, 0, 0, 0, 0, 0, 0, 0, 0, 0, 0, 0, 0, 0, 0, 0, 0, 0, 0, 0, 0, 0, 0, 0, 0, 0, 0, 0, 0, 0, 0, 0, 0, 0, 0, 0, 0,
-				0, 0, 0 }; // to
-		// count
-		// the
-		// distribution
-
-		Enumeration<Submission> enum1 = submissions.elements();
-
-		while (enum1.hasMoreElements()) {
-			Structure struct = enum1.nextElement().struct;
-			if (struct != null)
-				for (int i = struct.size() - 1; i >= 0; i--)
-					count[struct.tokens[i].type]++;
-		}
-
-		int tot = 0;
-		for (int i = 0; i < 0; i++) { // !!!!!!!!!!!!!!!
-			int c = count[i];
-			tot += c;
-			// System.out.println(Token.type2string(i)+"\t"+c);
-		}
-		System.out.println((tot > 999 ? "" : (tot > 99 ? " " : (tot > 9 ? "  " : "   "))) + tot);
-	}
-
-	public boolean use_clustering() {
-		return this.options.clustering;
-	}
-
-	public boolean use_debugParser() {
-		return this.options.debugParser;
-	}
-
-	public boolean use_diff_report() {
-		return this.options.diff_report;
-	}
-
-	public boolean use_externalSearch() {
-		return this.options.externalSearch;
-	}
-
-	public boolean use_verbose_details() {
-		return this.options.verbose_details;
-	}
-
-	public boolean use_verbose_long() {
-		return this.options.verbose_long;
-	}
-
-	public boolean use_verbose_parser() {
-		return this.options.verbose_parser;
-	}
-
-	public boolean use_verbose_quiet() {
-		return this.options.verbose_quiet;
-	}
-
-	public boolean useBasecode() {
-		return this.options.useBasecode;
-	}
-
-	// RESULT
-
-	/*
-	 * Erst wird die Existenz des Ergebnis-Verzeichnisses sichergestellt, dann
-	 * wird die Erstellung der Dateien durch die Klasse "Report" erledigt.
-	 */
-	private void writeResults(int[] dist, SortedVector<AllMatches> avgmatches, SortedVector<AllMatches> maxmatches,
-			SortedVector<AllMatches> minmatches, Cluster clustering) throws jplag.ExitException {
-		options.setState(Options.GENERATING_RESULT_FILES);
-		options.setProgress(0);
-		if (options.original_dir == null)
-			print("Writing results to: " + options.result_dir + "\n", null);
-		File f = new File(options.result_dir);
-		if (!f.exists())
-			if (!f.mkdirs()) {
-				throw new jplag.ExitException("Cannot create directory!");
-			}
-		if (!f.isDirectory()) {
-			throw new jplag.ExitException(options.result_dir + " is not a directory!");
-		}
-		if (!f.canWrite()) {
-			throw new jplag.ExitException("Cannot write directory: " + options.result_dir);
-		}
-
-		this.report.write(f, dist, avgmatches, maxmatches, minmatches, clustering, options);
-
-		if (options.externalSearch)
-			writeTextResult(f, avgmatches);
-	}
-
-	private void writeTextResult(File dir, SortedVector<AllMatches> matches) {
-		Iterator<AllMatches> iter = matches.iterator();
-
-		print("Writing special 'matches.txt' file\n", null);
-
-		try {
-			File f = new File(dir, "matches.txt");
-			PrintWriter writer = new PrintWriter(new FileWriter(f));
-
-			while (iter.hasNext()) {
-				AllMatches match = iter.next();
-
-				String file1, file2, tmp;
-				file1 = match.subA.name;
-				file2 = match.subB.name;
-
-				if (file1.compareTo(file2) > 0) {
-					tmp = file2;
-					file2 = file1;
-					file1 = tmp;
-				}
-
-				writer.println(file1 + "\t" + file2 + "\t" + match.percent());
-			}
-			writer.close();
-		} catch (IOException e) {
-			print("IOException while writing file\n", null);
-		}
-	}
->>>>>>> d65af791
 }