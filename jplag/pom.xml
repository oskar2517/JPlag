--- conflicted
+++ resolved
@@ -1,355 +1,115 @@
-<project xmlns="http://maven.apache.org/POM/4.0.0"
-<<<<<<< HEAD
-  xmlns:xsi="http://www.w3.org/2001/XMLSchema-instance"
-  xsi:schemaLocation="http://maven.apache.org/POM/4.0.0 http://maven.apache.org/xsd/maven-4.0.0.xsd">
-
-  <modelVersion>4.0.0</modelVersion>
-  <artifactId>jplag</artifactId>
-  <version>3.0.0-SNAPSHOT</version>
-
-  <parent>
-    <groupId>de.jplag</groupId>
-    <artifactId>parent</artifactId>
-    <version>0.3-SNAPSHOT</version>
-    <relativePath>../jplag.parent/pom.xml</relativePath>
-  </parent>
-
-  <build>
-    <resources>
-      <resource>
-        <directory>src/main/resources</directory>
-        <filtering>true</filtering>
-      </resource>
-
-      <resource>
-        <directory>src/main/resources</directory>
-        <filtering>false</filtering>
-        <excludes>
-          <exclude>de/jplag/version.properties</exclude>
-        </excludes>
-      </resource>
-    </resources>
-
-    <plugins>
-      <plugin>
-        <groupId>org.codehaus.mojo</groupId>
-        <artifactId>build-helper-maven-plugin</artifactId>
-        <version>3.2.0</version>
-        <executions>
-          <execution>
-            <id>add-antlr-source</id>
-            <phase>generate-sources</phase>
-            <goals>
-              <goal>add-source</goal>
-            </goals>
-            <configuration>
-              <sources>
-                <source>target/generated-sources/antlr</source>
-                <source>target/generated-sources/javacc</source>
-              </sources>
-            </configuration>
-          </execution>
-        </executions>
-      </plugin>
-
-      <plugin>
-        <groupId>org.codehaus.mojo</groupId>
-        <artifactId>javacc-maven-plugin</artifactId>
-        <!-- If you need javacc version 3.2 (as did the original jplag) use 
-          plugin version 2.0; plugin version 2.6 uses javacc version 5.0 -->
-        <version>2.6</version>
-        <configuration>
-          <debugParser>false</debugParser>
-          <isStatic>false</isStatic>
-          <!-- we need this since the old plugin does not read the package 
-            from the grammar; as of 2.4 the plugin does that on its own <packageName>jplag.filter</packageName> -->
-        </configuration>
-        <executions>
-          <execution>
-            <id>javacc</id>
-            <goals>
-              <goal>javacc</goal>
-            </goals>
-          </execution>
-        </executions>
-      </plugin>
-
-      <plugin>
-        <artifactId>maven-jar-plugin</artifactId>
-        <configuration>
-          <archive>
-            <manifest>
-              <mainClass>de.jplag.CLI</mainClass>
-              <packageName>jplag</packageName>
-            </manifest>
-          </archive>
-        </configuration>
-      </plugin>
-
-      <plugin>
-        <artifactId>maven-assembly-plugin</artifactId>
-        <version>3.3.0</version>
-        <configuration>
-          <descriptorRefs>
-            <descriptorRef>jar-with-dependencies</descriptorRef>
-          </descriptorRefs>
-
-          <archive>
-            <manifest>
-              <mainClass>de.jplag.CLI</mainClass>
-              <packageName>jplag</packageName>
-            </manifest>
-          </archive>
-        </configuration>
-        <executions>
-          <execution>
-            <id>make-assembly</id>
-            <phase>package</phase>
-            <goals>
-              <goal>single</goal>
-            </goals>
-          </execution>
-        </executions>
-      </plugin>
-    </plugins>
-
-    <pluginManagement>
-      <plugins>
-        <!--This plugin's configuration is used to store Eclipse m2e settings 
-          only. It has no influence on the Maven build itself. -->
-        <plugin>
-          <groupId>org.eclipse.m2e</groupId>
-          <artifactId>lifecycle-mapping</artifactId>
-          <version>1.0.0</version>
-          <configuration>
-            <lifecycleMappingMetadata>
-              <pluginExecutions>
-                <pluginExecution>
-                  <pluginExecutionFilter>
-                    <groupId>
-                      org.codehaus.mojo
-                    </groupId>
-                    <artifactId>
-                      javacc-maven-plugin
-                    </artifactId>
-                    <versionRange>
-                      [2.0],[2.6]
-                    </versionRange>
-                    <goals>
-                      <goal>javacc</goal>
-                    </goals>
-                  </pluginExecutionFilter>
-                  <action>
-                    <ignore />
-                  </action>
-                </pluginExecution>
-              </pluginExecutions>
-            </lifecycleMappingMetadata>
-          </configuration>
-        </plugin>
-      </plugins>
-    </pluginManagement>
-  </build>
-
-  <dependencies>
-    <dependency>
-      <groupId>net.sourceforge.argparse4j</groupId>
-      <artifactId>argparse4j</artifactId>
-      <version>0.9.0</version>
-    </dependency>
-
-    <dependency>
-      <groupId>de.jplag</groupId>
-      <artifactId>frontend-utils</artifactId>
-    </dependency>
-
-    <dependency>
-      <groupId>de.jplag</groupId>
-      <artifactId>java-1.1exp</artifactId>
-    </dependency>
-
-    <dependency>
-      <groupId>de.jplag</groupId>
-      <artifactId>text</artifactId>
-    </dependency>
-
-    <dependency>
-      <groupId>de.jplag</groupId>
-      <artifactId>java-1.5</artifactId>
-    </dependency>
-
-    <dependency>
-      <groupId>de.jplag</groupId>
-      <artifactId>java-1.7</artifactId>
-    </dependency>
-
-    <dependency>
-      <groupId>de.jplag</groupId>
-      <artifactId>java-1.9</artifactId>
-    </dependency>
-
-    <dependency>
-      <groupId>de.jplag</groupId>
-      <artifactId>python-3</artifactId>
-    </dependency>
-
-    <dependency>
-      <groupId>de.jplag</groupId>
-      <artifactId>csharp-1.2</artifactId>
-    </dependency>
-
-    <dependency>
-      <groupId>de.jplag</groupId>
-      <artifactId>cpp</artifactId>
-    </dependency>
-
-    <dependency>
-      <groupId>de.jplag</groupId>
-      <artifactId>scheme</artifactId>
-    </dependency>
-
-    <dependency>
-      <groupId>de.jplag</groupId>
-      <artifactId>chars</artifactId>
-    </dependency>
-    <dependency>
-      <groupId>com.github.stefanbirkner</groupId>
-      <artifactId>system-rules</artifactId>
-      <scope>test</scope>
-      <version>1.19.0</version>
-    </dependency>
-    <dependency>
-      <groupId>org.apache.commons</groupId>
-      <artifactId>commons-math3</artifactId>
-      <version>3.6.1</version>
-    </dependency>
-    <dependency>
-      <groupId>com.github.haifengl</groupId>
-      <artifactId>smile-core</artifactId>
-      <version>2.6.0</version>
-    </dependency>
-    <dependency>
-    <groupId>org.bytedeco</groupId>
-    <artifactId>arpack-ng</artifactId>
-    <version>3.7.0-1.5.3</version>
-</dependency>
-    <dependency>
-      <!-- This needed by smile -->
-      <groupId>org.bytedeco</groupId>
-      <artifactId>openblas</artifactId>
-      <version>0.3.9-1.5.3</version>
-    </dependency>
-
-
-    <dependency>
-      <groupId>org.mockito</groupId>
-      <artifactId>mockito-core</artifactId>
-      <version>4.0.0</version>
-      <scope>test</scope>
-  </dependency>
-  </dependencies>
-=======
-	xmlns:xsi="http://www.w3.org/2001/XMLSchema-instance"
-	xsi:schemaLocation="http://maven.apache.org/POM/4.0.0 http://maven.apache.org/xsd/maven-4.0.0.xsd">
-
-	<modelVersion>4.0.0</modelVersion>
-	<artifactId>jplag</artifactId>
-
-	<parent>
-		<groupId>de.jplag</groupId>
-		<artifactId>aggregator</artifactId>
-		<version>3.1.0-SNAPSHOT</version>
-	</parent>
-
-	<build>
-		<resources>
-			<resource>
-				<directory>src/main/resources</directory>
-				<filtering>true</filtering>
-			</resource>
-
-			<resource>
-				<directory>src/main/resources</directory>
-				<filtering>false</filtering>
-				<excludes>
-					<exclude>de/jplag/version.properties</exclude>
-				</excludes>
-			</resource>
-		</resources>
-
-		<plugins>
-			<plugin>
-				<artifactId>maven-jar-plugin</artifactId>
-				<configuration>
-					<archive>
-						<manifest>
-							<mainClass>de.jplag.CLI</mainClass>
-							<packageName>jplag</packageName>
-						</manifest>
-					</archive>
-				</configuration>
-			</plugin>
-
-			<plugin>
-				<artifactId>maven-assembly-plugin</artifactId>
-				<configuration>
-					<descriptorRefs>
-						<descriptorRef>jar-with-dependencies</descriptorRef>
-					</descriptorRefs>
-					<archive>
-						<manifest>
-							<mainClass>de.jplag.CLI</mainClass>
-							<packageName>jplag</packageName>
-						</manifest>
-					</archive>
-				</configuration>
-			</plugin>
-		</plugins>
-	</build>
-
-	<dependencies>
-		<dependency>
-			<groupId>net.sourceforge.argparse4j</groupId>
-			<artifactId>argparse4j</artifactId>
-		</dependency>
-		<dependency>
-			<groupId>com.github.stefanbirkner</groupId>
-			<artifactId>system-rules</artifactId>
-			<scope>test</scope>
-		</dependency>
-
-		<dependency>
-			<groupId>de.jplag</groupId>
-			<artifactId>frontend-utils</artifactId>
-		</dependency>
-		<dependency>
-			<groupId>de.jplag</groupId>
-			<artifactId>text</artifactId>
-		</dependency>
-		<dependency>
-			<groupId>de.jplag</groupId>
-			<artifactId>java</artifactId>
-		</dependency>
-		<dependency>
-			<groupId>de.jplag</groupId>
-			<artifactId>python-3</artifactId>
-		</dependency>
-		<dependency>
-			<groupId>de.jplag</groupId>
-			<artifactId>csharp-1.2</artifactId>
-		</dependency>
-		<dependency>
-			<groupId>de.jplag</groupId>
-			<artifactId>cpp</artifactId>
-		</dependency>
-		<dependency>
-			<groupId>de.jplag</groupId>
-			<artifactId>scheme</artifactId>
-		</dependency>
-		<dependency>
-			<groupId>de.jplag</groupId>
-			<artifactId>chars</artifactId>
-		</dependency>
-	</dependencies>
->>>>>>> e0a23c57
-</project>
+<project xmlns="http://maven.apache.org/POM/4.0.0"
+	xmlns:xsi="http://www.w3.org/2001/XMLSchema-instance"
+	xsi:schemaLocation="http://maven.apache.org/POM/4.0.0 http://maven.apache.org/xsd/maven-4.0.0.xsd">
+
+	<modelVersion>4.0.0</modelVersion>
+	<artifactId>jplag</artifactId>
+
+	<parent>
+		<groupId>de.jplag</groupId>
+		<artifactId>aggregator</artifactId>
+		<version>3.1.0-SNAPSHOT</version>
+	</parent>
+
+	<build>
+		<resources>
+			<resource>
+				<directory>src/main/resources</directory>
+				<filtering>true</filtering>
+			</resource>
+
+			<resource>
+				<directory>src/main/resources</directory>
+				<filtering>false</filtering>
+				<excludes>
+					<exclude>de/jplag/version.properties</exclude>
+				</excludes>
+			</resource>
+		</resources>
+
+		<plugins>
+			<plugin>
+				<artifactId>maven-jar-plugin</artifactId>
+				<configuration>
+					<archive>
+						<manifest>
+							<mainClass>de.jplag.CLI</mainClass>
+							<packageName>jplag</packageName>
+						</manifest>
+					</archive>
+				</configuration>
+			</plugin>
+
+			<plugin>
+				<artifactId>maven-assembly-plugin</artifactId>
+				<configuration>
+					<descriptorRefs>
+						<descriptorRef>jar-with-dependencies</descriptorRef>
+					</descriptorRefs>
+					<archive>
+						<manifest>
+							<mainClass>de.jplag.CLI</mainClass>
+							<packageName>jplag</packageName>
+						</manifest>
+					</archive>
+				</configuration>
+			</plugin>
+		</plugins>
+	</build>
+
+	<dependencies>
+		<dependency>
+			<groupId>net.sourceforge.argparse4j</groupId>
+			<artifactId>argparse4j</artifactId>
+		</dependency>
+		<dependency>
+			<groupId>com.github.stefanbirkner</groupId>
+			<artifactId>system-rules</artifactId>
+			<scope>test</scope>
+		</dependency>
+
+		<dependency>
+			<groupId>de.jplag</groupId>
+			<artifactId>frontend-utils</artifactId>
+		</dependency>
+		<dependency>
+			<groupId>de.jplag</groupId>
+			<artifactId>text</artifactId>
+		</dependency>
+		<dependency>
+			<groupId>de.jplag</groupId>
+			<artifactId>java</artifactId>
+		</dependency>
+		<dependency>
+			<groupId>de.jplag</groupId>
+			<artifactId>python-3</artifactId>
+		</dependency>
+		<dependency>
+			<groupId>de.jplag</groupId>
+			<artifactId>csharp-1.2</artifactId>
+		</dependency>
+		<dependency>
+			<groupId>de.jplag</groupId>
+			<artifactId>cpp</artifactId>
+		</dependency>
+		<dependency>
+			<groupId>de.jplag</groupId>
+			<artifactId>scheme</artifactId>
+		</dependency>
+		<dependency>
+			<groupId>de.jplag</groupId>
+			<artifactId>chars</artifactId>
+		</dependency>
+    <dependency>
+      <groupId>org.apache.commons</groupId>
+      <artifactId>commons-math3</artifactId>
+      <version>3.6.1</version>
+    </dependency>
+    <dependency>
+      <groupId>org.mockito</groupId>
+      <artifactId>mockito-core</artifactId>
+      <version>4.0.0</version>
+      <scope>test</scope>
+    </dependency>
+	</dependencies>
+</project>