--- conflicted
+++ resolved
@@ -52,19 +52,18 @@
         </dependency>
         <dependency>
             <groupId>de.jplag</groupId>
-<<<<<<< HEAD
             <artifactId>kotlin</artifactId>
             <scope>test</scope>
         </dependency>
         <dependency>
             <groupId>de.jplag</groupId>
-=======
->>>>>>> 263e85e5
             <artifactId>emf-metamodel</artifactId>
+            <scope>test</scope>
         </dependency>
         <dependency>
             <groupId>de.jplag</groupId>
             <artifactId>emf-metamodel-dynamic</artifactId>
+            <scope>test</scope>
         </dependency>
     </dependencies>
 </project>