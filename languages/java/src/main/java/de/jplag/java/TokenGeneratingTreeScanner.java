package de.jplag.java;

import java.io.File;
import java.util.ArrayList;
import java.util.List;
import java.util.Set;

import de.jplag.ParsingException;
import de.jplag.Token;
import de.jplag.TokenType;
import de.jplag.semantics.NextOperation;
import de.jplag.semantics.TokenSemantics;
import de.jplag.semantics.TokenSemanticsBuilder;
import de.jplag.semantics.Variable;
import de.jplag.semantics.VariableRegistry;

import com.sun.source.tree.AnnotationTree;
import com.sun.source.tree.AssertTree;
import com.sun.source.tree.AssignmentTree;
import com.sun.source.tree.BlockTree;
import com.sun.source.tree.BreakTree;
import com.sun.source.tree.CaseTree;
import com.sun.source.tree.CatchTree;
import com.sun.source.tree.ClassTree;
import com.sun.source.tree.CompilationUnitTree;
import com.sun.source.tree.CompoundAssignmentTree;
import com.sun.source.tree.ConditionalExpressionTree;
import com.sun.source.tree.ContinueTree;
import com.sun.source.tree.DefaultCaseLabelTree;
import com.sun.source.tree.DoWhileLoopTree;
import com.sun.source.tree.EnhancedForLoopTree;
import com.sun.source.tree.ErroneousTree;
import com.sun.source.tree.ExportsTree;
import com.sun.source.tree.ForLoopTree;
import com.sun.source.tree.IdentifierTree;
import com.sun.source.tree.IfTree;
import com.sun.source.tree.ImportTree;
import com.sun.source.tree.LineMap;
import com.sun.source.tree.MemberSelectTree;
import com.sun.source.tree.MethodInvocationTree;
import com.sun.source.tree.MethodTree;
import com.sun.source.tree.ModuleTree;
import com.sun.source.tree.NewArrayTree;
import com.sun.source.tree.NewClassTree;
import com.sun.source.tree.PackageTree;
import com.sun.source.tree.ProvidesTree;
import com.sun.source.tree.RequiresTree;
import com.sun.source.tree.ReturnTree;
import com.sun.source.tree.SwitchExpressionTree;
import com.sun.source.tree.SwitchTree;
import com.sun.source.tree.SynchronizedTree;
import com.sun.source.tree.ThrowTree;
import com.sun.source.tree.Tree;
import com.sun.source.tree.TryTree;
import com.sun.source.tree.TypeParameterTree;
import com.sun.source.tree.UnaryTree;
import com.sun.source.tree.VariableTree;
import com.sun.source.tree.WhileLoopTree;
import com.sun.source.tree.YieldTree;
import com.sun.source.util.SourcePositions;
import com.sun.source.util.TreeScanner;

final class TokenGeneratingTreeScanner extends TreeScanner<Void, TokenSemantics> {
    private final File file;
    private final Parser parser;
    private final LineMap map;
    private final SourcePositions positions;
    private final CompilationUnitTree ast;

    private List<ParsingException> parsingExceptions = new ArrayList<>();

    private VariableRegistry variableRegistry;

    private static final Set<String> IMMUTABLES = Set.of(
            // from https://medium.com/@bpnorlander/java-understanding-primitive-types-and-wrapper-objects-a6798fb2afe9
            "byte", "short", "int", "long", "float", "double", "boolean", "char", // primitives
            "Byte", "Short", "Integer", "Long", "Float", "Double", "Boolean", "Character", "String");

    public TokenGeneratingTreeScanner(File file, Parser parser, LineMap map, SourcePositions positions, CompilationUnitTree ast) {
        this.file = file;
        this.parser = parser;
        this.map = map;
        this.positions = positions;
        this.ast = ast;
        this.variableRegistry = new VariableRegistry();
    }

    public List<ParsingException> getParsingExceptions() {
        return parsingExceptions;
    }

    public void addToken(TokenType type, File file, long line, long column, long length, TokenSemantics semantics) {
        parser.add(new Token(type, file, (int) line, (int) column, (int) length, semantics));
    }

    /**
     * Convenience method that adds a specific token.
     * @param tokenType is the type of the token.
     * @param position is the start position of the token.
     * @param length is the length of the token.
     */
    private void addToken(JavaTokenType tokenType, long position, int length, TokenSemantics semantics) {
        addToken(tokenType, file, map.getLineNumber(position), map.getColumnNumber(position), length, semantics);
    }

    /**
     * Convenience method that adds a specific token.
     * @param tokenType is the type of the token.
     * @param start is the start position of the token.
     * @param end is the end position of the token for the calculation of the length.
     */
    private void addToken(JavaTokenType tokenType, long start, long end, TokenSemantics semantics) {
        addToken(tokenType, file, map.getLineNumber(start), map.getColumnNumber(start), (end - start), semantics);
    }

    private boolean isOwnMemberSelect(MemberSelectTree memberSelect) {
        return memberSelect.toString().equals("this");
    }

    private boolean isMutable(Tree classTree) {
        // classTree is null if `var` keyword is used
        return classTree == null || !IMMUTABLES.contains(classTree.toString());
    }

    @Override
    public Void visitBlock(BlockTree node, TokenSemantics semantics) {
        // kind of weird since in the case of for loops and catches, two scopes are introduced
        // but I'm pretty sure that's how Java does it internally as well
        variableRegistry.enterLocalScope();
        super.visitBlock(node, null);
        variableRegistry.exitLocalScope();
        return null;
    }

    @Override
    public Void visitClass(ClassTree node, TokenSemantics semantics) {
        for (var member : node.getMembers()) {
            if (member.getKind() == Tree.Kind.VARIABLE) {
                VariableTree variableTree = (VariableTree) member;
                String name = variableTree.getName().toString();
                boolean mutable = isMutable(variableTree.getType());
                variableRegistry.registerMemberVariable(name, mutable);
            }
        }

        long start = positions.getStartPosition(ast, node);
        long end = positions.getEndPosition(ast, node) - 1;
        semantics = new TokenSemanticsBuilder().control().critical().build();
        if (node.getKind() == Tree.Kind.ENUM) {
            addToken(JavaTokenType.J_ENUM_BEGIN, start, 4, semantics);
        } else if (node.getKind() == Tree.Kind.INTERFACE) {
            addToken(JavaTokenType.J_INTERFACE_BEGIN, start, 9, semantics);
        } else if (node.getKind() == Tree.Kind.RECORD) {
            addToken(JavaTokenType.J_RECORD_BEGIN, start, 1, semantics);
        } else if (node.getKind() == Tree.Kind.ANNOTATION_TYPE) {
            addToken(JavaTokenType.J_ANNO_T_BEGIN, start, 10, semantics);
        } else if (node.getKind() == Tree.Kind.CLASS) {
            addToken(JavaTokenType.J_CLASS_BEGIN, start, 5, semantics);
        }
        scan(node.getModifiers(), semantics);
        scan(node.getTypeParameters(), semantics);
        scan(node.getExtendsClause(), semantics);
        scan(node.getImplementsClause(), semantics);
        scan(node.getPermitsClause(), semantics);
        scan(node.getMembers(), null);

        JavaTokenType tokenType = switch (node.getKind()) {
            case ENUM -> JavaTokenType.J_ENUM_END;
            case INTERFACE -> JavaTokenType.J_INTERFACE_END;
            case RECORD -> JavaTokenType.J_RECORD_END;
            case ANNOTATION_TYPE -> JavaTokenType.J_ANNO_T_END;
            case CLASS -> JavaTokenType.J_CLASS_END;
            default -> null;
        };
        if (tokenType != null) {
            semantics = new TokenSemanticsBuilder().control().critical().build();
            addToken(tokenType, end, 1, semantics);
        }
        variableRegistry.clearMemberVariables();
        return null;
    }

    @Override
    public Void visitImport(ImportTree node, TokenSemantics semantics) {
        long start = positions.getStartPosition(ast, node);
        semantics = new TokenSemanticsBuilder().control().critical().build();
        addToken(JavaTokenType.J_IMPORT, start, 6, semantics);
        super.visitImport(node, semantics);
        return null;
    }

    @Override
    public Void visitPackage(PackageTree node, TokenSemantics semantics) {
        long start = positions.getStartPosition(ast, node);
        semantics = new TokenSemanticsBuilder().control().critical().build();
        addToken(JavaTokenType.J_PACKAGE, start, 7, semantics);
        super.visitPackage(node, semantics);
        return null;
    }

    @Override
    public Void visitMethod(MethodTree node, TokenSemantics semantics) {
        variableRegistry.enterLocalScope();
        long start = positions.getStartPosition(ast, node);
        long end = positions.getEndPosition(ast, node) - 1;
        semantics = new TokenSemanticsBuilder().control().critical().build();
        addToken(JavaTokenType.J_METHOD_BEGIN, start, node.getName().length(), semantics);
        scan(node.getModifiers(), semantics);
        scan(node.getReturnType(), semantics);
        scan(node.getTypeParameters(), semantics);
        scan(node.getParameters(), semantics);
        scan(node.getReceiverParameter(), semantics);
        scan(node.getThrows(), semantics);
        scan(node.getBody(), null);
        semantics = new TokenSemanticsBuilder().control().critical().build();
        variableRegistry.addAllMemberVariablesAsReads(semantics);
        addToken(JavaTokenType.J_METHOD_END, end, 1, semantics);
        variableRegistry.exitLocalScope();
        return null;
    }

    @Override
    public Void visitSynchronized(SynchronizedTree node, TokenSemantics semantics) {
        long start = positions.getStartPosition(ast, node);
        long end = positions.getEndPosition(ast, node) - 1;
        semantics = new TokenSemanticsBuilder().control().critical().build();
        addToken(JavaTokenType.J_SYNC_BEGIN, start, 12, semantics);
        super.visitSynchronized(node, semantics);
        semantics = new TokenSemanticsBuilder().control().critical().build();
        addToken(JavaTokenType.J_SYNC_END, end, 1, semantics);
        return null;
    }

    @Override
    public Void visitDoWhileLoop(DoWhileLoopTree node, TokenSemantics semantics) {
        long start = positions.getStartPosition(ast, node);
        long end = positions.getEndPosition(ast, node) - 1;
        semantics = new TokenSemanticsBuilder().control().loopBegin().build();
        addToken(JavaTokenType.J_DO_BEGIN, start, 2, semantics);
        scan(node.getStatement(), null);
        semantics = new TokenSemanticsBuilder().control().loopEnd().build();
        addToken(JavaTokenType.J_DO_END, end, 1, semantics);
        scan(node.getCondition(), semantics);
        return null;
    }

    @Override
    public Void visitWhileLoop(WhileLoopTree node, TokenSemantics semantics) {
        long start = positions.getStartPosition(ast, node);
        long end = positions.getEndPosition(ast, node) - 1;
        semantics = new TokenSemanticsBuilder().control().loopBegin().build();
        addToken(JavaTokenType.J_WHILE_BEGIN, start, 5, semantics);
        scan(node.getCondition(), semantics);
        scan(node.getStatement(), null);
        semantics = new TokenSemanticsBuilder().control().loopEnd().build();
        addToken(JavaTokenType.J_WHILE_END, end, 1, semantics);
        return null;
    }

    @Override
    public Void visitForLoop(ForLoopTree node, TokenSemantics semantics) {
        variableRegistry.enterLocalScope();
        long start = positions.getStartPosition(ast, node);
        long end = positions.getEndPosition(ast, node) - 1;
        semantics = new TokenSemanticsBuilder().control().loopBegin().build();
        addToken(JavaTokenType.J_FOR_BEGIN, start, 3, semantics);
        scan(node.getInitializer(), semantics);
        scan(node.getCondition(), semantics);
        scan(node.getUpdate(), semantics);
        scan(node.getStatement(), null);
        semantics = new TokenSemanticsBuilder().control().loopEnd().build();
        addToken(JavaTokenType.J_FOR_END, end, 1, semantics);
        variableRegistry.exitLocalScope();
        return null;
    }

    @Override
    public Void visitEnhancedForLoop(EnhancedForLoopTree node, TokenSemantics semantics) {
        variableRegistry.enterLocalScope();
        long start = positions.getStartPosition(ast, node);
        long end = positions.getEndPosition(ast, node) - 1;
        semantics = new TokenSemanticsBuilder().control().loopBegin().build();
        addToken(JavaTokenType.J_FOR_BEGIN, start, 3, semantics);
        scan(node.getVariable(), semantics);
        scan(node.getExpression(), semantics);
        scan(node.getStatement(), null);
        semantics = new TokenSemanticsBuilder().control().loopEnd().build();
        addToken(JavaTokenType.J_FOR_END, end, 1, semantics);
        variableRegistry.exitLocalScope();
        return null;
    }

    @Override
    public Void visitSwitch(SwitchTree node, TokenSemantics semantics) {
        long start = positions.getStartPosition(ast, node);
        long end = positions.getEndPosition(ast, node) - 1;
        semantics = new TokenSemanticsBuilder().control().build();
        addToken(JavaTokenType.J_SWITCH_BEGIN, start, 6, semantics);
        scan(node.getExpression(), semantics);
        scan(node.getCases(), null);
        semantics = new TokenSemanticsBuilder().control().build();
        addToken(JavaTokenType.J_SWITCH_END, end, 1, semantics);
        return null;
    }

    @Override
    public Void visitSwitchExpression(SwitchExpressionTree node, TokenSemantics semantics) {
        long start = positions.getStartPosition(ast, node);
        long end = positions.getEndPosition(ast, node) - 1;
        semantics = new TokenSemanticsBuilder().control().build();
        addToken(JavaTokenType.J_SWITCH_BEGIN, start, 6, semantics);
        scan(node.getExpression(), semantics);
        scan(node.getCases(), null);
        semantics = new TokenSemanticsBuilder().control().build();
        addToken(JavaTokenType.J_SWITCH_END, end, 1, semantics);
        return null;
    }

    @Override
    public Void visitCase(CaseTree node, TokenSemantics semantics) {
        long start = positions.getStartPosition(ast, node);
        semantics = new TokenSemanticsBuilder().control().build();
        addToken(JavaTokenType.J_CASE, start, 4, semantics);
        scan(node.getExpressions(), semantics);
        if (node.getCaseKind() == CaseTree.CaseKind.RULE) {
            scan(node.getBody(), semantics); // case -> result, in switch expression
        } else {
            scan(node.getStatements(), null); // in normal switch
        }
        return null;
    }

    @Override
    public Void visitTry(TryTree node, TokenSemantics semantics) {
        long start = positions.getStartPosition(ast, node);
<<<<<<< HEAD
        semantics = new TokenSemanticsBuilder().control().build();
        if (node.getResources().isEmpty()) {
            addToken(JavaTokenType.J_TRY_BEGIN, start, 3, semantics);
        } else {
            addToken(JavaTokenType.J_TRY_WITH_RESOURCE, start, 3, semantics);
        }
        scan(node.getResources(), semantics);
        scan(node.getBlock(), null);
        scan(node.getCatches(), null);
=======
        addToken(JavaTokenType.J_TRY_BEGIN, start, 3);
        scan(node.getResources(), p);
        scan(node.getBlock(), p);
        long end = positions.getEndPosition(ast, node);
        addToken(JavaTokenType.J_TRY_END, end, 1);
        scan(node.getCatches(), p);
>>>>>>> 6aa5fcd4
        if (node.getFinallyBlock() != null) {
            semantics = new TokenSemanticsBuilder().control().build();
            start = positions.getStartPosition(ast, node.getFinallyBlock());
<<<<<<< HEAD
            addToken(JavaTokenType.J_FINALLY, start, 3, semantics);
        }
        scan(node.getFinallyBlock(), null);
        return null;
=======
            addToken(JavaTokenType.J_FINALLY_BEGIN, start, 3);
            scan(node.getFinallyBlock(), p);
            end = positions.getEndPosition(ast, node.getFinallyBlock());
            addToken(JavaTokenType.J_FINALLY_END, end, 1);
        }
        return null; // return value isn't used
>>>>>>> 6aa5fcd4
    }

    @Override
    public Void visitCatch(CatchTree node, TokenSemantics semantics) {
        variableRegistry.enterLocalScope();
        long start = positions.getStartPosition(ast, node);
        long end = positions.getEndPosition(ast, node) - 1;
        semantics = new TokenSemanticsBuilder().control().build();
        addToken(JavaTokenType.J_CATCH_BEGIN, start, 5, semantics);
        super.visitCatch(node, null); // can leave this since catch parameter is variable declaration and thus always generates a token
        semantics = new TokenSemanticsBuilder().control().build();
        addToken(JavaTokenType.J_CATCH_END, end, 1, semantics);
        variableRegistry.exitLocalScope();
        return null;
    }

    @Override
    public Void visitIf(IfTree node, TokenSemantics semantics) {
        long start = positions.getStartPosition(ast, node);
        long end = positions.getEndPosition(ast, node) - 1;
        semantics = new TokenSemanticsBuilder().control().build();
        addToken(JavaTokenType.J_IF_BEGIN, start, 2, semantics);
        scan(node.getCondition(), semantics);
        scan(node.getThenStatement(), null);
        if (node.getElseStatement() != null) {
            start = positions.getStartPosition(ast, node.getElseStatement());
            semantics = new TokenSemanticsBuilder().control().build();
            addToken(JavaTokenType.J_ELSE, start, 4, semantics);
        }
        scan(node.getElseStatement(), null);
        semantics = new TokenSemanticsBuilder().control().build();
        addToken(JavaTokenType.J_IF_END, end, 1, semantics);
        return null;
    }

    @Override
    public Void visitBreak(BreakTree node, TokenSemantics semantics) {
        long start = positions.getStartPosition(ast, node);
        semantics = new TokenSemanticsBuilder().control().build();
        addToken(JavaTokenType.J_BREAK, start, 5, semantics);
        super.visitBreak(node, semantics);
        return null;
    }

    @Override
    public Void visitContinue(ContinueTree node, TokenSemantics semantics) {
        long start = positions.getStartPosition(ast, node);
        semantics = new TokenSemanticsBuilder().control().build();
        addToken(JavaTokenType.J_CONTINUE, start, 8, semantics);
        super.visitContinue(node, semantics);
        return null;
    }

    @Override
    public Void visitReturn(ReturnTree node, TokenSemantics semantics) {
        long start = positions.getStartPosition(ast, node);
        semantics = new TokenSemanticsBuilder().control().critical().build();
        addToken(JavaTokenType.J_RETURN, start, 6, semantics);
        super.visitReturn(node, semantics);
        return null;
    }

    @Override
    public Void visitThrow(ThrowTree node, TokenSemantics semantics) {
        long start = positions.getStartPosition(ast, node);
        semantics = new TokenSemanticsBuilder().control().critical().build();
        addToken(JavaTokenType.J_THROW, start, 5, semantics);
        super.visitThrow(node, semantics);
        return null;
    }

    @Override
    public Void visitNewClass(NewClassTree node, TokenSemantics semantics) {
        long start = positions.getStartPosition(ast, node);
        if (node.getTypeArguments().size() > 0) {
            semantics = new TokenSemanticsBuilder().build();
            addToken(JavaTokenType.J_GENERIC, start, 3 + node.getIdentifier().toString().length(), semantics);
        }
        semantics = new TokenSemanticsBuilder().build();
        addToken(JavaTokenType.J_NEWCLASS, start, 3, semantics);
        super.visitNewClass(node, semantics);
        return null;
    }

    @Override
    public Void visitTypeParameter(TypeParameterTree node, TokenSemantics semantics) {
        long start = positions.getStartPosition(ast, node);
<<<<<<< HEAD
        // This is odd, but also done like this in Java17
        semantics = new TokenSemanticsBuilder().build();
        addToken(JavaTokenType.J_GENERIC, start, 1, semantics);
        super.visitTypeParameter(node, semantics);
        return null;
=======
        // This is odd, but also done like this in Java 1.7
        addToken(JavaTokenType.J_GENERIC, start, 1);
        return super.visitTypeParameter(node, p);
>>>>>>> 6aa5fcd4
    }

    @Override
    public Void visitNewArray(NewArrayTree node, TokenSemantics semantics) {
        long start = positions.getStartPosition(ast, node);
        long end = positions.getEndPosition(ast, node) - 1;
        semantics = new TokenSemanticsBuilder().build();
        addToken(JavaTokenType.J_NEWARRAY, start, 3, semantics);
        scan(node.getType(), semantics);
        scan(node.getDimensions(), semantics);
        boolean hasInit = node.getInitializers() != null && !node.getInitializers().isEmpty();
        if (hasInit) {
            start = positions.getStartPosition(ast, node.getInitializers().get(0));
            semantics = new TokenSemanticsBuilder().build();
            addToken(JavaTokenType.J_ARRAY_INIT_BEGIN, start, 1, semantics);
        }
        scan(node.getInitializers(), semantics);
        // super method has annotation processing but we have it disabled anyways
        if (hasInit) {
            semantics = new TokenSemanticsBuilder().build();
            addToken(JavaTokenType.J_ARRAY_INIT_END, end, 1, semantics);
        }
        return null;
    }

    @Override
    public Void visitAssignment(AssignmentTree node, TokenSemantics semantics) {
        long start = positions.getStartPosition(ast, node);
        // todo may need to be critical when non-registered (global) variables are involved, not sure how to check
        semantics = new TokenSemanticsBuilder().build();
        addToken(JavaTokenType.J_ASSIGN, start, 1, semantics);
        variableRegistry.setNextOperation(NextOperation.WRITE);
        super.visitAssignment(node, semantics);
        // if (this.assignedVariableWasRegistered) makeSemanticsCritical(semantics)
        return null;
    }

    @Override
    public Void visitCompoundAssignment(CompoundAssignmentTree node, TokenSemantics semantics) {
        long start = positions.getStartPosition(ast, node);
        semantics = new TokenSemanticsBuilder().build();
        addToken(JavaTokenType.J_ASSIGN, start, 1, semantics);
        variableRegistry.setNextOperation(NextOperation.READ_WRITE);
        super.visitCompoundAssignment(node, semantics);
        return null;
    }

    @Override
    public Void visitUnary(UnaryTree node, TokenSemantics semantics) {
        semantics = new TokenSemanticsBuilder().build();
        if (Set.of(Tree.Kind.PREFIX_INCREMENT, Tree.Kind.POSTFIX_INCREMENT, Tree.Kind.PREFIX_DECREMENT, Tree.Kind.POSTFIX_DECREMENT)
                .contains(node.getKind())) {
            long start = positions.getStartPosition(ast, node);
            addToken(JavaTokenType.J_ASSIGN, start, 1, semantics);
            variableRegistry.setNextOperation(NextOperation.READ_WRITE);
        }
        super.visitUnary(node, semantics);
        return null;
    }

    @Override
    public Void visitAssert(AssertTree node, TokenSemantics semantics) {
        long start = positions.getStartPosition(ast, node);
        semantics = new TokenSemanticsBuilder().control().critical().build();
        addToken(JavaTokenType.J_ASSERT, start, 6, semantics);
        super.visitAssert(node, semantics);
        return null;
    }

    @Override
    public Void visitVariable(VariableTree node, TokenSemantics semantics) {
        long start = positions.getStartPosition(ast, node);
<<<<<<< HEAD
        // member variable defs are critical
        boolean inLocalScope = variableRegistry.inLocalScope();
        semantics = new TokenSemanticsBuilder().critical(!inLocalScope).build();

        if (inLocalScope) {
            String name = node.getName().toString();
            boolean mutable = isMutable(node.getType());
            Variable variable = variableRegistry.registerLocalVariable(name, mutable);
            semantics.addWrite(variable);  // manually add variable to semantics since identifier isn't visited
        } // no else since member variable defs are registered on class visit

        addToken(JavaTokenType.J_VARDEF, start, node.toString().length(), semantics);
        super.visitVariable(node, semantics);
        return null;
=======
        addToken(JavaTokenType.J_VARDEF, start, node.toString().length());

        return super.visitVariable(node, p);
>>>>>>> 6aa5fcd4
    }

    @Override
    public Void visitConditionalExpression(ConditionalExpressionTree node, TokenSemantics semantics) {
        long start = positions.getStartPosition(ast, node);
        semantics = new TokenSemanticsBuilder().build();
        addToken(JavaTokenType.J_COND, start, 1, semantics);
        super.visitConditionalExpression(node, semantics);
        return null;
    }

    @Override
    public Void visitMethodInvocation(MethodInvocationTree node, TokenSemantics semantics) {
        long start = positions.getStartPosition(ast, node);
        semantics = new TokenSemanticsBuilder().critical().control().build();
        variableRegistry.addAllMemberVariablesAsReads(semantics);
        addToken(JavaTokenType.J_APPLY, start, positions.getEndPosition(ast, node.getMethodSelect()) - start, semantics);
        scan(node.getTypeArguments(), semantics);
        // differentiate bar() and this.bar() (ignore) from bar.foo() (don't ignore)
        variableRegistry.setNextOperation(NextOperation.NONE);
        variableRegistry.setMutableWrite(true);
        scan(node.getMethodSelect(), semantics);  // foo.bar() is a write to foo
        scan(node.getArguments(), semantics);  // foo(bar) is a write to bar
        variableRegistry.setMutableWrite(false);
        return null;
    }

    @Override
    public Void visitAnnotation(AnnotationTree node, TokenSemantics semantics) {
        long start = positions.getStartPosition(ast, node);
        semantics = new TokenSemanticsBuilder().build();
        addToken(JavaTokenType.J_ANNO, start, 1, semantics);
        super.visitAnnotation(node, semantics);
        return null;
    }

    @Override
    public Void visitModule(ModuleTree node, TokenSemantics semantics) {
        long start = positions.getStartPosition(ast, node);
        long end = positions.getEndPosition(ast, node) - 1;
        semantics = new TokenSemanticsBuilder().critical().control().build();
        addToken(JavaTokenType.J_MODULE_BEGIN, start, 6, semantics);
        super.visitModule(node, null);
        semantics = new TokenSemanticsBuilder().critical().control().build();
        addToken(JavaTokenType.J_MODULE_END, end, 1, semantics);
        return null;
    }

    @Override
    public Void visitRequires(RequiresTree node, TokenSemantics semantics) {
        long start = positions.getStartPosition(ast, node);
        semantics = new TokenSemanticsBuilder().critical().control().build();
        addToken(JavaTokenType.J_REQUIRES, start, 8, semantics);
        super.visitRequires(node, semantics);
        return null;
    }

    @Override
    public Void visitProvides(ProvidesTree node, TokenSemantics semantics) {
        long start = positions.getStartPosition(ast, node);
        semantics = new TokenSemanticsBuilder().critical().control().build();
        addToken(JavaTokenType.J_PROVIDES, start, 8, semantics);
        super.visitProvides(node, semantics);
        return null;
    }

    @Override
    public Void visitExports(ExportsTree node, TokenSemantics semantics) {
        long start = positions.getStartPosition(ast, node);
        semantics = new TokenSemanticsBuilder().critical().control().build();
        addToken(JavaTokenType.J_EXPORTS, start, 7, semantics);
        super.visitExports(node, semantics);
        return null;
    }

    @Override
    public Void visitErroneous(ErroneousTree node, TokenSemantics semantics) {
        parsingExceptions.add(new ParsingException(file, "error while visiting %s".formatted(node)));
        super.visitErroneous(node, semantics);
        return null;
    }

    @Override
    public Void visitYield(YieldTree node, TokenSemantics semantics) {
        long start = positions.getStartPosition(ast, node);
        long end = positions.getEndPosition(ast, node);
        semantics = new TokenSemanticsBuilder().control().build();
        addToken(JavaTokenType.J_YIELD, start, end, semantics);
        super.visitYield(node, semantics);
        return null;
    }

    @Override
    public Void visitDefaultCaseLabel(DefaultCaseLabelTree node, TokenSemantics semantics) {
        long start = positions.getStartPosition(ast, node);
        long end = positions.getEndPosition(ast, node);
        semantics = new TokenSemanticsBuilder().control().build();
        addToken(JavaTokenType.J_DEFAULT, start, end, semantics);
        super.visitDefaultCaseLabel(node, semantics);
        return null;
    }

    @Override
    public Void visitMemberSelect(MemberSelectTree node, TokenSemantics semantics) {
        if (isOwnMemberSelect(node)) {
            variableRegistry.registerVariableOperation(node.getIdentifier().toString(), true, semantics);
        }
        super.visitMemberSelect(node, semantics);
        return null;
    }

    @Override
    public Void visitIdentifier(IdentifierTree node, TokenSemantics semantics) {
        variableRegistry.registerVariableOperation(node.toString(), false, semantics);
        super.visitIdentifier(node, semantics);
        return null;
    }
}<|MERGE_RESOLUTION|>--- conflicted
+++ resolved
@@ -333,40 +333,24 @@
     @Override
     public Void visitTry(TryTree node, TokenSemantics semantics) {
         long start = positions.getStartPosition(ast, node);
-<<<<<<< HEAD
-        semantics = new TokenSemanticsBuilder().control().build();
-        if (node.getResources().isEmpty()) {
-            addToken(JavaTokenType.J_TRY_BEGIN, start, 3, semantics);
-        } else {
-            addToken(JavaTokenType.J_TRY_WITH_RESOURCE, start, 3, semantics);
-        }
+        semantics = new TokenSemanticsBuilder().control().build();
+        addToken(JavaTokenType.J_TRY_BEGIN, start, 3, semantics);
         scan(node.getResources(), semantics);
         scan(node.getBlock(), null);
+        long end = positions.getEndPosition(ast, node);
+        semantics = new TokenSemanticsBuilder().control().build();
+        addToken(JavaTokenType.J_TRY_END, end, 1, semantics);
         scan(node.getCatches(), null);
-=======
-        addToken(JavaTokenType.J_TRY_BEGIN, start, 3);
-        scan(node.getResources(), p);
-        scan(node.getBlock(), p);
-        long end = positions.getEndPosition(ast, node);
-        addToken(JavaTokenType.J_TRY_END, end, 1);
-        scan(node.getCatches(), p);
->>>>>>> 6aa5fcd4
         if (node.getFinallyBlock() != null) {
+            start = positions.getStartPosition(ast, node.getFinallyBlock());
             semantics = new TokenSemanticsBuilder().control().build();
-            start = positions.getStartPosition(ast, node.getFinallyBlock());
-<<<<<<< HEAD
-            addToken(JavaTokenType.J_FINALLY, start, 3, semantics);
-        }
-        scan(node.getFinallyBlock(), null);
-        return null;
-=======
-            addToken(JavaTokenType.J_FINALLY_BEGIN, start, 3);
-            scan(node.getFinallyBlock(), p);
+            addToken(JavaTokenType.J_FINALLY_BEGIN, start, 3, semantics);
+            scan(node.getFinallyBlock(), null);
             end = positions.getEndPosition(ast, node.getFinallyBlock());
-            addToken(JavaTokenType.J_FINALLY_END, end, 1);
+            semantics = new TokenSemanticsBuilder().control().build();
+            addToken(JavaTokenType.J_FINALLY_END, end, 1, semantics);
         }
         return null; // return value isn't used
->>>>>>> 6aa5fcd4
     }
 
     @Override
@@ -454,17 +438,11 @@
     @Override
     public Void visitTypeParameter(TypeParameterTree node, TokenSemantics semantics) {
         long start = positions.getStartPosition(ast, node);
-<<<<<<< HEAD
-        // This is odd, but also done like this in Java17
+        // This is odd, but also done like this in Java 1.7
         semantics = new TokenSemanticsBuilder().build();
         addToken(JavaTokenType.J_GENERIC, start, 1, semantics);
         super.visitTypeParameter(node, semantics);
         return null;
-=======
-        // This is odd, but also done like this in Java 1.7
-        addToken(JavaTokenType.J_GENERIC, start, 1);
-        return super.visitTypeParameter(node, p);
->>>>>>> 6aa5fcd4
     }
 
     @Override
@@ -537,7 +515,6 @@
     @Override
     public Void visitVariable(VariableTree node, TokenSemantics semantics) {
         long start = positions.getStartPosition(ast, node);
-<<<<<<< HEAD
         // member variable defs are critical
         boolean inLocalScope = variableRegistry.inLocalScope();
         semantics = new TokenSemanticsBuilder().critical(!inLocalScope).build();
@@ -552,11 +529,6 @@
         addToken(JavaTokenType.J_VARDEF, start, node.toString().length(), semantics);
         super.visitVariable(node, semantics);
         return null;
-=======
-        addToken(JavaTokenType.J_VARDEF, start, node.toString().length());
-
-        return super.visitVariable(node, p);
->>>>>>> 6aa5fcd4
     }
 
     @Override
