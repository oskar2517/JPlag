--- conflicted
+++ resolved
@@ -407,37 +407,22 @@
     @Override
     public Void visitTry(TryTree node, TokenSemantics semantics) {
         long start = positions.getStartPosition(ast, node);
-<<<<<<< HEAD
         semantics = new TokenSemanticsBuilder().control().build();
         if (node.getResources().isEmpty()) {
             addToken(JavaTokenType.J_TRY_BEGIN, start, 3, semantics);
         } else {
             addToken(JavaTokenType.J_TRY_WITH_RESOURCE, start, 3, semantics);
         }
-        if (node.getFinallyBlock() != null) { // todo fix location (breaks tests)
-            semantics = new TokenSemanticsBuilder().control().build();
-            addToken(JavaTokenType.J_FINALLY, start, 3, semantics);
-        }
         scan(node.getResources(), semantics);
         scan(node.getBlock(), null);
         scan(node.getCatches(), null);
+        if (node.getFinallyBlock() != null) {
+            semantics = new TokenSemanticsBuilder().control().build();
+            start = positions.getStartPosition(ast, node.getFinallyBlock());
+            addToken(JavaTokenType.J_FINALLY, start, 3, semantics);
+        }
         scan(node.getFinallyBlock(), null);
         return null;
-=======
-        if (node.getResources().isEmpty())
-            addToken(JavaTokenType.J_TRY_BEGIN, start, 3);
-        else
-            addToken(JavaTokenType.J_TRY_WITH_RESOURCE, start, 3);
-        scan(node.getResources(), p);
-        scan(node.getBlock(), p);
-        scan(node.getCatches(), p);
-        if (node.getFinallyBlock() != null) {
-            start = positions.getStartPosition(ast, node.getFinallyBlock());
-            addToken(JavaTokenType.J_FINALLY, start, 3);
-        }
-        scan(node.getFinallyBlock(), p);
-        return null; // return value isn't used
->>>>>>> 31599390
     }
 
     @Override
@@ -457,7 +442,6 @@
     public Void visitIf(IfTree node, TokenSemantics semantics) {
         long start = positions.getStartPosition(ast, node);
         long end = positions.getEndPosition(ast, node) - 1;
-<<<<<<< HEAD
         semantics = new TokenSemanticsBuilder().control().build();
         addToken(JavaTokenType.J_IF_BEGIN, start, 2, semantics);
         scan(node.getCondition(), semantics);
@@ -470,17 +454,6 @@
         scan(node.getElseStatement(), null);
         semantics = new TokenSemanticsBuilder().control().build();
         addToken(JavaTokenType.J_IF_END, end, 1, semantics);
-=======
-        addToken(JavaTokenType.J_IF_BEGIN, start, 2);
-        scan(node.getCondition(), p);
-        scan(node.getThenStatement(), p);
-        if (node.getElseStatement() != null) {
-            start = positions.getStartPosition(ast, node.getElseStatement());
-            addToken(JavaTokenType.J_ELSE, start, 4);
-        }
-        scan(node.getElseStatement(), p);
-        addToken(JavaTokenType.J_IF_END, end, 1);
->>>>>>> 31599390
         return null;
     }
 
@@ -544,19 +517,21 @@
     }
 
     @Override
-<<<<<<< HEAD
     public Void visitNewArray(NewArrayTree node, TokenSemantics semantics) {
         long start = positions.getStartPosition(ast, node);
         long end = positions.getEndPosition(ast, node) - 1;
         semantics = new TokenSemanticsBuilder().build();
         addToken(JavaTokenType.J_NEWARRAY, start, 3, semantics);
+        scan(node.getType(), semantics);
+        scan(node.getDimensions(), semantics);
         boolean hasInit = node.getInitializers() != null && !node.getInitializers().isEmpty();
         if (hasInit) {
             start = positions.getStartPosition(ast, node.getInitializers().get(0));
             semantics = new TokenSemanticsBuilder().build();
             addToken(JavaTokenType.J_ARRAY_INIT_BEGIN, start, 1, semantics);
         }
-        super.visitNewArray(node, semantics); // doesn't break tests :)
+        scan(node.getInitializers(), semantics);
+        // super method has annotation processing but we have it disabled anyways
         if (hasInit) {
             semantics = new TokenSemanticsBuilder().build();
             addToken(JavaTokenType.J_ARRAY_INIT_END, end, 1, semantics);
@@ -570,25 +545,6 @@
             semanticsBuilder.critical();
         }
         return semanticsBuilder.build();
-=======
-    public Object visitNewArray(NewArrayTree node, Object p) {
-        long start = positions.getStartPosition(ast, node);
-        long end = positions.getEndPosition(ast, node) - 1;
-        addToken(JavaTokenType.J_NEWARRAY, start, 3);
-        scan(node.getType(), p);
-        scan(node.getDimensions(), p);
-        boolean hasInit = node.getInitializers() != null && !node.getInitializers().isEmpty();
-        if (hasInit) {
-            start = positions.getStartPosition(ast, node.getInitializers().get(0));
-            addToken(JavaTokenType.J_ARRAY_INIT_BEGIN, start, 1);
-        }
-        scan(node.getInitializers(), p);
-        // super method has annotation processing but we have it disabled anyways
-        if (hasInit) {
-            addToken(JavaTokenType.J_ARRAY_INIT_END, end, 1);
-        }
-        return null; // return value isn't used
->>>>>>> 31599390
     }
 
     @Override
