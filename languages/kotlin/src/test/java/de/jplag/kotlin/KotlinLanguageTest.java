--- conflicted
+++ resolved
@@ -1,61 +1,5 @@
 package de.jplag.kotlin;
 
-<<<<<<< HEAD
-import static org.junit.jupiter.api.Assertions.assertArrayEquals;
-import static org.junit.jupiter.api.Assertions.assertTrue;
-import static org.junit.jupiter.api.Assertions.fail;
-
-import java.io.File;
-import java.io.IOException;
-import java.nio.file.Files;
-import java.nio.file.Path;
-import java.util.Arrays;
-import java.util.List;
-import java.util.Set;
-import java.util.stream.Collectors;
-import java.util.stream.IntStream;
-
-import org.junit.jupiter.api.BeforeEach;
-import org.junit.jupiter.api.Test;
-import org.slf4j.Logger;
-import org.slf4j.LoggerFactory;
-
-import de.jplag.ParsingException;
-import de.jplag.SharedTokenType;
-import de.jplag.Token;
-import de.jplag.TokenPrinter;
-
-class KotlinLanguageTest {
-
-    /**
-     * Test source file that is supposed to produce a complete set of tokens, i.e. all types of tokens.
-     */
-    private static final String COMPLETE_TEST_FILE = "Complete.kt";
-
-    /**
-     * Regular expression that describes lines consisting only of whitespace and optionally a line comment.
-     */
-    private static final String EMPTY_OR_SINGLE_LINE_COMMENT = "\\s*(//.*|/\\*.*\\*/)?";
-
-    /**
-     * Regular expression that describes lines containing the start of a multiline comment and no code before it.
-     */
-    private static final String DELIMITED_COMMENT_START = "\\s*/\\*(?:(?!\\*/).)*$";
-
-    /**
-     * Regular expression that describes lines containing the end of a multiline comment and no more code after that.
-     */
-    private static final String DELIMITED_COMMENT_END = ".*\\*/\\s*$";
-
-    private final Logger logger = LoggerFactory.getLogger(KotlinLanguageTest.class);
-    private final String[] testFiles = new String[] {COMPLETE_TEST_FILE, "Game.kt"};
-    private final File testFileLocation = Path.of("src", "test", "resources", "de", "jplag", "kotlin").toFile();
-    private KotlinLanguage language;
-
-    @BeforeEach
-    void setup() {
-        language = new KotlinLanguage();
-=======
 import de.jplag.testutils.LanguageModuleTest;
 import de.jplag.testutils.datacollector.TestDataCollector;
 import de.jplag.testutils.datacollector.TestSourceIgnoredLinesCollector;
@@ -65,8 +9,7 @@
  */
 public class KotlinLanguageTest extends LanguageModuleTest {
     public KotlinLanguageTest() {
-        super(new de.jplag.kotlin.Language(), KotlinTokenType.class);
->>>>>>> 7fde56b9
+        super(new KotlinLanguage(), KotlinTokenType.class);
     }
 
     @Override
