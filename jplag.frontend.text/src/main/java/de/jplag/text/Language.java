package de.jplag.text;

import java.io.File;
import java.util.List;

<<<<<<< HEAD
import de.jplag.ErrorConsumer;
import de.jplag.Token;
=======
import de.jplag.TokenList;
>>>>>>> 263e85e5

/**
 * Language class for parsing (natural language) text. This language module employs a primitive approach where
 * individual words are interpreted as token types. Whitespace and special characters are ignored. This approach works,
 * but there are better approaches for text plagiarism out there (based on NLP techniques).
 */
public class Language implements de.jplag.Language {

    private final ParserAdapter parserAdapter;

    public Language() {
        parserAdapter = new ParserAdapter();
    }

    @Override
    public String[] suffixes() {
        return new String[] {".TXT", ".txt", ".ASC", ".asc", ".TEX", ".tex"};
    }

    @Override
    public String getName() {
        return "Text Parser (naive)";
    }

    @Override
    public String getShortName() {
        return "text";
    }

    @Override
    public int minimumTokenMatch() {
        return 5;
    }

    @Override
<<<<<<< HEAD
    public List<Token> parse(File dir, String[] files) {
        return this.parser.parse(dir, files);
=======
    public TokenList parse(File dir, String[] files) {
        return parserAdapter.parse(dir, files);
>>>>>>> 263e85e5
    }

    @Override
    public boolean hasErrors() {
        return parserAdapter.hasErrors();
    }

    @Override
    public boolean isPreformatted() {
        return false;
    }
}<|MERGE_RESOLUTION|>--- conflicted
+++ resolved
@@ -3,12 +3,7 @@
 import java.io.File;
 import java.util.List;
 
-<<<<<<< HEAD
-import de.jplag.ErrorConsumer;
 import de.jplag.Token;
-=======
-import de.jplag.TokenList;
->>>>>>> 263e85e5
 
 /**
  * Language class for parsing (natural language) text. This language module employs a primitive approach where
@@ -44,13 +39,8 @@
     }
 
     @Override
-<<<<<<< HEAD
     public List<Token> parse(File dir, String[] files) {
-        return this.parser.parse(dir, files);
-=======
-    public TokenList parse(File dir, String[] files) {
         return parserAdapter.parse(dir, files);
->>>>>>> 263e85e5
     }
 
     @Override
