--- conflicted
+++ resolved
@@ -6,22 +6,16 @@
 
 import de.jplag.TokenList;
 
-<<<<<<< HEAD
-@MetaInfServices(de.jplag.Language.class)
-public class Language implements de.jplag.Language {
-
-    public static final String SHORT_NAME = "text";
-    private final Parser parser;
-=======
 /**
  * Language class for parsing (natural language) text. This language module employs a primitive approach where
  * individual words are interpreted as token types. Whitespace and special characters are ignored. This approach works,
  * but there are better approaches for text plagiarism out there (based on NLP techniques).
  */
+@MetaInfServices(de.jplag.Language.class)
 public class Language implements de.jplag.Language {
 
+    public static final String SHORT_NAME = "text";
     private final ParserAdapter parserAdapter;
->>>>>>> 9a6fcd0f
 
     public Language() {
         parserAdapter = new ParserAdapter();
