--- conflicted
+++ resolved
@@ -58,13 +58,8 @@
     @Test
     void parseTestFiles() {
         for (String fileName : testFiles) {
-<<<<<<< HEAD
             List<Token> tokens = language.parse(testFileLocation, new String[] {fileName});
-            String output = TokenPrinter.printTokens(tokens, testFileLocation, List.of(fileName));
-=======
-            TokenList tokens = language.parse(testFileLocation, new String[] {fileName});
             String output = TokenPrinter.printTokens(tokens, testFileLocation);
->>>>>>> f36a075e
             logger.info(output);
 
             if (fileName.equals(COMPLETE_TEST_FILE)) {
@@ -94,7 +89,7 @@
     /**
      * Confirms that the code is covered to a basic extent, i.e. each line of code contains at least one token.
      * @param fileName a code sample file name
-     * @param tokens the TokenList generated from the sample
+     * @param tokens the list of tokens generated from the sample
      */
     private void testSourceCoverage(String fileName, List<Token> tokens) {
         var testFile = new File(testFileLocation, fileName);
@@ -105,7 +100,7 @@
             // All lines that contain code
             var codeLines = new ArrayList<>(getCodeLines(lines));
             // All lines that contain token
-            var tokenLines = tokens.stream().mapToInt(Token::getLine).distinct().boxed().toList();
+            var tokenLines = tokens.stream().mapToInt(Token::getLine).filter(line -> line != Token.NO_VALUE).distinct().boxed().toList();
 
             // Keep only lines that have no tokens
             codeLines.removeAll(tokenLines);
@@ -161,16 +156,11 @@
 
     /**
      * Confirms that all Token types are 'reachable' with a complete code example.
-     * @param tokens TokenList which is supposed to contain all types of tokens
+     * @param tokens list of tokens which is supposed to contain all types of tokens
      * @param fileName The file name of the complete code example
      */
-<<<<<<< HEAD
     private void testTokenCoverage(List<Token> tokens, String fileName) {
-        var foundTokens = StreamSupport.stream(tokens.spliterator(), true).mapToInt(Token::getType).distinct().boxed().toList();
-=======
-    private void testTokenCoverage(TokenList tokens, String fileName) {
-        var foundTokens = tokens.allTokens().stream().parallel().mapToInt(Token::getType).distinct().boxed().toList();
->>>>>>> f36a075e
+        var foundTokens = tokens.stream().parallel().mapToInt(Token::getType).distinct().boxed().toList();
         var allTokens = IntStream.range(0, ScalaTokenConstants.numberOfTokens()).boxed().toList();
         allTokens = new ArrayList<>(allTokens);
 
