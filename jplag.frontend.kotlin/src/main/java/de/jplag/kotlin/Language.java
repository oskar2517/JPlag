--- conflicted
+++ resolved
@@ -3,13 +3,9 @@
 import java.io.File;
 import java.util.List;
 
-<<<<<<< HEAD
-import de.jplag.Token;
-=======
 import org.kohsuke.MetaInfServices;
 
-import de.jplag.TokenList;
->>>>>>> f36a075e
+import de.jplag.Token;
 
 /**
  * This represents the Kotlin language as a language supported by JPlag.
