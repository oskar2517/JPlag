package de.jplag.csharp;

import java.io.File;
import java.util.Arrays;

<<<<<<< HEAD
import org.kohsuke.MetaInfServices;

import de.jplag.ErrorConsumer;
=======
>>>>>>> 24daec92
import de.jplag.TokenList;

/**
 * C# language with full support of C# 6 features and below.
 * @author Timur Saglam
 */
@MetaInfServices(de.jplag.Language.class)
public class Language implements de.jplag.Language {
    private static final String NAME = "C# 6 Parser";
    private static final String SHORT_NAME = "csharp";
    private static final String[] FILE_ENDINGS = new String[] {".cs", ".CS"};
    private static final int DEFAULT_MIN_TOKEN_MATCH = 8;

    private final CSharpParserAdapter parser;

<<<<<<< HEAD
    /**
     * Prototype Constructor for {@link MetaInfServices}.
     */
    public Language() {
        this.parser = null;
    }

    Language(ErrorConsumer program) {
        parser = new CSharpParserAdapter(program);
=======
    public Language() {
        parser = new CSharpParserAdapter();
>>>>>>> 24daec92
    }

    @Override
    public de.jplag.Language createInitializedLanguage(ErrorConsumer errorConsumer) {
        return new Language(errorConsumer);
    }

    @Override
    public String[] suffixes() {
        return FILE_ENDINGS;
    }

    @Override
    public String getName() {
        return NAME;
    }

    @Override
    public String getShortName() {
        return SHORT_NAME;
    }

    @Override
    public int minimumTokenMatch() {
        return DEFAULT_MIN_TOKEN_MATCH;
    }

    @Override
    public TokenList parse(File dir, String[] files) {
        return parser.parse(dir, Arrays.asList(files));
    }

    @Override
    public boolean hasErrors() {
        return parser.hasErrors();
    }
}<|MERGE_RESOLUTION|>--- conflicted
+++ resolved
@@ -3,12 +3,8 @@
 import java.io.File;
 import java.util.Arrays;
 
-<<<<<<< HEAD
 import org.kohsuke.MetaInfServices;
 
-import de.jplag.ErrorConsumer;
-=======
->>>>>>> 24daec92
 import de.jplag.TokenList;
 
 /**
@@ -24,25 +20,8 @@
 
     private final CSharpParserAdapter parser;
 
-<<<<<<< HEAD
-    /**
-     * Prototype Constructor for {@link MetaInfServices}.
-     */
-    public Language() {
-        this.parser = null;
-    }
-
-    Language(ErrorConsumer program) {
-        parser = new CSharpParserAdapter(program);
-=======
     public Language() {
         parser = new CSharpParserAdapter();
->>>>>>> 24daec92
-    }
-
-    @Override
-    public de.jplag.Language createInitializedLanguage(ErrorConsumer errorConsumer) {
-        return new Language(errorConsumer);
     }
 
     @Override
