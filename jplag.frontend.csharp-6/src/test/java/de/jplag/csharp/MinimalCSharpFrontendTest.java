package de.jplag.csharp;

import static de.jplag.csharp.CSharpTokenConstants.*;
import static java.util.stream.Collectors.toList;
import static org.junit.jupiter.api.Assertions.assertEquals;
import static org.junit.jupiter.api.Assertions.assertTrue;

import java.io.File;
import java.nio.file.Path;
import java.util.List;

import org.junit.jupiter.api.BeforeEach;
import org.junit.jupiter.api.Test;
import org.slf4j.Logger;
import org.slf4j.LoggerFactory;

import de.jplag.Token;
import de.jplag.TokenConstants;
import de.jplag.TokenPrinter;

class MinimalCSharpFrontendTest {
    private final Logger logger = LoggerFactory.getLogger("JPlag-Test");

    private static final Path BASE_PATH = Path.of("src", "test", "resources", "de", "jplag", "csharp");
    private static final String TEST_SUBJECT = "TestClass.cs";

    private de.jplag.Language frontend;
    private File baseDirectory;

    @BeforeEach
    public void setUp() {
        frontend = new Language();
        baseDirectory = BASE_PATH.toFile();
        assertTrue(baseDirectory.exists(), "Could not find base directory!");
    }

    @Test
    void testParsingTestClass() {
        List<Integer> expectedToken = List.of(CLASS, CLASS_BEGIN, FIELD, CONSTRUCTOR, LOCAL_VARIABLE, METHOD, METHOD_BEGIN, IF, IF_BEGIN, INVOCATION,
                IF_END, IF_BEGIN, INVOCATION, IF_END, METHOD_END, PROPERTY, ACCESSORS_BEGIN, ACCESSOR_BEGIN, ACCESSOR_END, ACCESSOR_BEGIN,
                ACCESSOR_END, ACCESSORS_END, FIELD, PROPERTY, ACCESSORS_BEGIN, ACCESSOR_BEGIN, RETURN, ACCESSOR_END, ACCESSOR_BEGIN, ASSIGNMENT,
                ACCESSOR_END, ACCESSORS_END, CLASS_END, TokenConstants.FILE_END);

        // Parse test input
        String[] input = new String[] {TEST_SUBJECT};
<<<<<<< HEAD
        List<Token> result = frontend.parse(baseDirectory, input);
        logger.info(TokenPrinter.printTokens(result, baseDirectory, Arrays.asList(input)));

        // Compare parsed tokens:
        assertEquals(expectedToken.size(), result.size());
        List<Integer> actualToken = StreamSupport.stream(result.spliterator(), false).map(Token::getType).collect(toList());
=======
        TokenList result = frontend.parse(baseDirectory, input);
        logger.info(TokenPrinter.printTokens(result, baseDirectory));

        // Compare parsed tokens:
        assertEquals(expectedToken.size(), result.size());
        List<Integer> actualToken = result.allTokens().stream().map(Token::getType).collect(toList());
>>>>>>> f36a075e
        assertEquals(expectedToken, actualToken);
    }

}<|MERGE_RESOLUTION|>--- conflicted
+++ resolved
@@ -43,21 +43,12 @@
 
         // Parse test input
         String[] input = new String[] {TEST_SUBJECT};
-<<<<<<< HEAD
         List<Token> result = frontend.parse(baseDirectory, input);
-        logger.info(TokenPrinter.printTokens(result, baseDirectory, Arrays.asList(input)));
-
-        // Compare parsed tokens:
-        assertEquals(expectedToken.size(), result.size());
-        List<Integer> actualToken = StreamSupport.stream(result.spliterator(), false).map(Token::getType).collect(toList());
-=======
-        TokenList result = frontend.parse(baseDirectory, input);
         logger.info(TokenPrinter.printTokens(result, baseDirectory));
 
         // Compare parsed tokens:
         assertEquals(expectedToken.size(), result.size());
-        List<Integer> actualToken = result.allTokens().stream().map(Token::getType).collect(toList());
->>>>>>> f36a075e
+        List<Integer> actualToken = result.stream().map(Token::getType).collect(toList());
         assertEquals(expectedToken, actualToken);
     }
 
