package de.jplag.cpp;

import java.io.File;

import de.jplag.AbstractParser;
import de.jplag.TokenList;

public class Scanner extends AbstractParser {
    private String currentFile;

    private TokenList tokens;

<<<<<<< HEAD
    public TokenList scan(File dir, String[] files) {
        struct = new TokenList();
=======
    public TokenList scan(File directory, String files[]) {
        tokens = new TokenList();
>>>>>>> 795c2d21
        errors = 0;
        CPPScanner scanner = null;// will be initialized in Method scanFile
        for (int i = 0; i < files.length; i++) {
            currentFile = files[i];
            getErrorConsumer().print(null, "Scanning file " + files[i]);
            if (!CPPScanner.scanFile(directory, files[i], scanner, this)) {
                errors++;
            }
            tokens.addToken(new CPPToken(CPPTokenConstants.FILE_END, currentFile));
        }
        this.parseEnd();
        return tokens;
    }

    public void add(int type, Token token) {
        int length = token.endColumn - token.beginColumn + 1;
        tokens.addToken(new CPPToken(type, currentFile, token.beginLine, token.beginColumn, length));
    }
}<|MERGE_RESOLUTION|>--- conflicted
+++ resolved
@@ -10,13 +10,8 @@
 
     private TokenList tokens;
 
-<<<<<<< HEAD
-    public TokenList scan(File dir, String[] files) {
-        struct = new TokenList();
-=======
     public TokenList scan(File directory, String files[]) {
         tokens = new TokenList();
->>>>>>> 795c2d21
         errors = 0;
         CPPScanner scanner = null;// will be initialized in Method scanFile
         for (int i = 0; i < files.length; i++) {
