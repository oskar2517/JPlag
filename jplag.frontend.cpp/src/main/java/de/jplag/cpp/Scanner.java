--- conflicted
+++ resolved
@@ -5,20 +5,12 @@
 import de.jplag.AbstractParser;
 import de.jplag.TokenList;
 
-<<<<<<< HEAD
-public class Scanner extends AbstractParser implements CPPTokenConstants {
-=======
 public class Scanner extends AbstractParser {
->>>>>>> 3815fca4
     private String currentFile;
 
     private TokenList tokens;
 
-<<<<<<< HEAD
-    public TokenList scan(File directory, String files[]) {
-=======
     public TokenList scan(File directory, String[] files) {
->>>>>>> 3815fca4
         tokens = new TokenList();
         errors = 0;
         CPPScanner scanner = null;// will be initialized in Method scanFile
@@ -28,11 +20,7 @@
             if (!CPPScanner.scanFile(directory, files[i], scanner, this)) {
                 errors++;
             }
-<<<<<<< HEAD
-            tokens.addToken(new CPPToken(FILE_END, currentFile));
-=======
             tokens.addToken(new CPPToken(CPPTokenConstants.FILE_END, currentFile));
->>>>>>> 3815fca4
         }
         this.parseEnd();
         return tokens;
