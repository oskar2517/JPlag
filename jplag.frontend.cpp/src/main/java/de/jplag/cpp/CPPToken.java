--- conflicted
+++ resolved
@@ -1,16 +1,8 @@
 package de.jplag.cpp;
-
-import java.io.Serial;
 
 import de.jplag.Token;
 
 public class CPPToken extends Token implements CPPTokenConstants {
-<<<<<<< HEAD
-    @Serial
-    private static final long serialVersionUID = -8962159131223617619L;
-    private int line;
-=======
->>>>>>> 795c2d21
 
     public CPPToken(int type, String file, int line, int column, int length) {
         super(type, file, line, column, length);
