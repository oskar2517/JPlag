--- conflicted
+++ resolved
@@ -3,12 +3,7 @@
 import java.io.File;
 import java.util.List;
 
-<<<<<<< HEAD
-import de.jplag.ErrorConsumer;
 import de.jplag.Token;
-=======
-import de.jplag.TokenList;
->>>>>>> 263e85e5
 
 public class Language implements de.jplag.Language {
     private final Scanner scanner; // cpp code is scanned not parsed
@@ -38,26 +33,7 @@
     }
 
     @Override
-<<<<<<< HEAD
-    public boolean supportsColumns() {
-        return true;
-    }
-
-    @Override
-    public boolean isPreformatted() {
-        return true;
-    }
-
-    @Override
-    public boolean usesIndex() {
-        return false;
-    }
-
-    @Override
     public List<Token> parse(File dir, String[] files) {
-=======
-    public TokenList parse(File dir, String[] files) {
->>>>>>> 263e85e5
         return this.scanner.scan(dir, files);
     }
 
