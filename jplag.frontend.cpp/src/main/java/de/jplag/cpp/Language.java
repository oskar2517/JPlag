--- conflicted
+++ resolved
@@ -6,11 +6,7 @@
 import de.jplag.TokenList;
 
 public class Language implements de.jplag.Language {
-<<<<<<< HEAD
-    private final Scanner scanner;
-=======
     private Scanner scanner; // cpp code is scanned not parsed
->>>>>>> 795c2d21
 
     public Language(ErrorConsumer program) {
         this.scanner = new Scanner();
