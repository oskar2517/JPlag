--- conflicted
+++ resolved
@@ -2,12 +2,8 @@
 
 import java.io.File;
 
-<<<<<<< HEAD
 import org.kohsuke.MetaInfServices;
 
-import de.jplag.ErrorConsumer;
-=======
->>>>>>> 24daec92
 import de.jplag.TokenList;
 
 @MetaInfServices(de.jplag.Language.class)
@@ -16,25 +12,8 @@
 
     private final Scanner scanner; // cpp code is scanned not parsed
 
-<<<<<<< HEAD
-    /**
-     * Prototype Constructor for {@link MetaInfServices}.
-     */
-    public Language() {
-        this.scanner = null;
-    }
-
-    private Language(ErrorConsumer errorConsumer) {
-        scanner = new Scanner(errorConsumer);
-=======
     public Language() {
         scanner = new Scanner();
->>>>>>> 24daec92
-    }
-
-    @Override
-    public de.jplag.Language createInitializedLanguage(ErrorConsumer errorConsumer) {
-        return new Language(errorConsumer);
     }
 
     @Override
