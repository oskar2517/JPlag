package de.jplag;

import java.io.File;

import org.slf4j.Logger;
import org.slf4j.LoggerFactory;

import de.jplag.semantics.TokenSemantics;
import de.jplag.semantics.TokenSemanticsBuilder;

/**
 * This class represents a token in a source code. It can represent keywords, identifiers, syntactical structures etc.
 * What types of tokens there are depends on the specific language, meaning JPlag does not enforce a specific token set.
 * The language parsers decide what is a token and what is not.
 */
public class Token {
    private Logger logger = LoggerFactory.getLogger(this.getClass());
    /** Indicates that the requested field has no value. */
    public static final int NO_VALUE = -1;

    private int line;
    private int column;
    private int length;
    private File file;
    private TokenType type;
    private TokenSemantics semantics; // value null if no semantics

    /**
     * Creates a token with column and length information.
     * @param type is the token type.
     * @param file is the name of the source code file.
     * @param line is the line index in the source code where the token resides. Index is 1-based.
     * @param column is the column index, meaning where the token starts in the line. Index is 1-based.
     * @param length is the length of the token in the source code.
     */
    public Token(TokenType type, File file, int line, int column, int length) {
        if (line == 0) {
            logger.warn("Creating a token with line index 0 while index is 1-based");
        }
        if (column == 0) {
            logger.warn("Creating a token with column index 0 while index is 1-based");
        }
        this.type = type;
        this.file = file;
        this.line = line;
        this.column = column;
        this.length = length;
    }

    /**
     * Creates a token with column, length and semantic information.
     * @param type is the token type.
     * @param file is the name of the source code file.
     * @param line is the line index in the source code where the token resides. Index is 1-based.
     * @param column is the column index, meaning where the token starts in the line. Index is 1-based.
     * @param length is the length of the token in the source code.
     * @param semantics is a record containing semantic information about the token.
     */
    public Token(TokenType type, File file, int line, int column, int length, TokenSemantics semantics) {
        this(type, file, line, column, length);
        this.semantics = semantics;
    }

    /**
     * Creates a token of type {@link SharedTokenType#FILE_END FILE_END} without information about line, column, and length.
     * @param file is the name of the source code file.
     */
    public static Token fileEnd(File file) {
        return new Token(SharedTokenType.FILE_END, file, NO_VALUE, NO_VALUE, NO_VALUE);
    }

    /**
     * Creates a token of type {@link SharedTokenType#FILE_END FILE_END} without information about line, column, and length,
     * but with semantic information.
     * @param file is the name of the source code file.
     */
    public static Token semanticFileEnd(File file) {
        TokenSemantics semantics = new TokenSemanticsBuilder().control().critical().build();
        return new Token(SharedTokenType.FILE_END, file, NO_VALUE, NO_VALUE, NO_VALUE, semantics);
    }

    /**
     * Returns the character index which denotes where the code sections represented by this token starts in the line.
     * @return the character index in the line.
     */
    public int getColumn() {
        return column;
    }

    /**
     * @return the name of the file where the source code that the token represents is located in.
     */
    public File getFile() {
        return file;
    }

    /**
     * Gives the length if the code sections represented by this token.
     * @return the length in characters.
     */
    public int getLength() {
        return length;
    }

    /**
     * Gives the line index denoting in which line the code sections represented by this token starts.
     * @return the line index.
     */
    public int getLine() {
        return line;
    }

    /**
     * @return the type of the token.
     */
    public TokenType getType() {
        return type;
    }

<<<<<<< HEAD
    /**
     * @return the semantics of the token.
     */
    public TokenSemantics getSemantics() {
        return semantics;
    }

    public String toString() {
        return type.getDescription();
=======
    @Override
    public String toString() {
        return type.toString();
>>>>>>> eeb755b9
    }
}<|MERGE_RESOLUTION|>--- conflicted
+++ resolved
@@ -117,20 +117,15 @@
         return type;
     }
 
-<<<<<<< HEAD
+    @Override
+    public String toString() {
+        return type.toString();
+    }
+
     /**
      * @return the semantics of the token.
      */
     public TokenSemantics getSemantics() {
         return semantics;
     }
-
-    public String toString() {
-        return type.getDescription();
-=======
-    @Override
-    public String toString() {
-        return type.toString();
->>>>>>> eeb755b9
-    }
 }