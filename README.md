# JPlag - Detecting Software Plagiarism

[![Maven Workflow](https://github.com/jplag/jplag/actions/workflows/maven.yml/badge.svg)](https://github.com/jplag/jplag/actions/workflows/maven.yml)
[![Latest Release](https://img.shields.io/github/release/jplag/jplag.svg)](https://github.com/jplag/jplag/releases/latest)
[![License](https://img.shields.io/github/license/jplag/jplag.svg)](https://github.com/jplag/jplag/blob/master/LICENSE)

## Download and Installation

### Downloading a release
Download a [released version](https://github.com/jplag/jplag/releases), the most recent is [v2.12.1](https://github.com/jplag/jplag/releases/tag/v2.12.1-SNAPSHOT).
All releases are single-JAR releases.

### Building from sources 
*Note that v3.0.0 is still very much a work in progress, we thus recommend using a released version for now.*
1. Download or clone the code from this repository.
2. Run `mvn clean install` from the root of the repository to install all submodules. You will find the JARs in the respective `target` directories.
3. Inside the `jplag` directory run `mvn clean generate-sources package assembly:single`. 

You'll find the generated JAR with all dependencies in  `jplag/target`.

## (Breaking) Changes coming with the v3.0.0 release

> Note: The following list is incomplete and gives a rough overview of the changes. In case you depend on missing features we refer to the [legacy release v2.12.1](https://github.com/jplag/jplag/releases/tag/v2.12.1-SNAPSHOT) and the [legacy branch](https://github.com/jplag/jplag/tree/legacy).

* Java API to allow 3rd party integration (see Java API usage below).
* Result clustering is currently not supported (but might be restored).
* All comparisons are now sorted by average similarity. Maximum similarity is currently not supported (but might be restored).
* The CLI interface is now properly defined based on `argparse4j`. The CLI interface was slightly changed, a detailed description of all available options of the new CLI can be found below.
* The following comparison modes are no longer supported: **experimental**, **external**, **special** and **revision**.
* Renamed the `Program` class to `JPlag`. It contains the main logic, the parsed submissions, and delegates the comparison of files to one of the new `ComparisonStrategy` implementing classes.
* The new `JPlagOptions` class replaces all previous Options-related classes and manages all available program options.
* The new `JPlagResult` class bundles all results of a plagiarism detection run. An instance of this class can optionally be passed to the new `Report` class to generate web pages for the results
* The new `JPlagComparison` class replaces the old `AllMatches` class.
* We removed `AvgComparator`, `AvgReversedComparator`, `MaxComparator`, `MaxReversedComparator`, `MinComparator`, and `MinReversedComparator` from the `JPlagComparison` (previously `AllMatches`) class. The `JPlagResult` and `JPlagComparison` classes should make adding a custom sorting logic very straightforward if that's required.
* Removed deprecated web service: `adminTool`, `atujplag`, `homepage`, `maven-libs`, `webService`, and `wsClient`

## Usage
JPlag can either be used via the CLI or directly via its Java API.

### CLI

```
JPlag - Detecting Software Plagiarism

Usage: JPlag [ options ] [<root-dir>]
 <root-dir>        The root-directory that contains all submissions

named arguments:
  -h, --help             show this help message and exit
  -l {java1,java2,java5,java5dm,java7,java9,python3,cpp,csharp,char,text,scheme}
                         Select the language to parse the submissions (Standard: java9)
  -bc BC                 Name of the directory which contains the base code (common framework used in all submissions)
  -v {parser,quiet,long,details}
<<<<<<< HEAD
                         Verbosity (Standard: quiet)
  -d                     (Debug) parser. Non-parsable files will be stored (Standard: false)
  -S S                   Look in directories <root-dir>/*/<dir> for programs
  -p P                   comma-separated list of all filename suffixes that are included
  -x X                   All files named in this file will be ignored in the comparison (line-separated list)
  -t T                   Tune the sensitivity of the comparison. A smaller <n> increases the sensitivity
  -m M                   Match similarity Threshold [0-100]: All matches above this threshold will be saved (Standard: 0.0)
  -r R                   Name of directory in which the comparison results will be stored (Standard: result)
  -c {normal,parallel}   Comparison mode used to compare the programs (Standard: normal)

=======
                         Verbosity (default: quiet)
  -d                     (Debug) parser. Non-parsable files  will be stored
                         (default: false)
  -S S                   Look   in   directories   <root-dir>/*/<dir>   for
                         programs
  -p P                   comma-separated  list  of  all  filename  suffixes
                         that are included
  -x X                   All files named in <file> will be ignored
  -t T                   Tune the sensitivity of  the comparison. A smaller
                         <n> increases the sensitivity
  -m M                   Match similarity  Threshold  [0-100]:  All matches
                         above this threshold will be saved (Standard: 0.0)
  -n N                   Maximum number of matches that will be saved. If 
                         set to -1 all matches will be saved (Standard: 30)
  -r R                   Name of directory in which  the  web pages will be
                         stored (default: result)
>>>>>>> 38f9e6aa
```

### Java API

The new API makes it easy to integrate JPlag's plagiarism detection into external Java projects.

#### Example 

```java
JPlagOptions options = new JPlagOptions("/path/to/rootDir", LanguageOption.JAVA_1_9);
options.setBaseCodeSubmissionName("template");

JPlag jplag = new JPlag(options);
JPlagResult result = jplag.run();

List<JPlagComparison> comparisons = result.getComparisons();

// Optional
File outputDir = new File("/path/to/output");
Report report = new Report(outputDir);

report.writeResult(result);
```

#### Class Diagram
<p align="center">
	<img alt="UMLClassDiagram.png" src="UMLClassDiagram.png?raw=true" width="800">
</p>

## Concepts

This section explains some fundamental concepts about JPlag that make it easier to understand and use.

### Root directory

This is the directory in which JPlag will scan for submissions.

### Submissions

Submissions contain the source code that JPlag will parse and compare. They have to be direct children of the root directory and can either be single files or directories.

#### Example: Single-file submissions

```
/path/to/root-directory
├── Submission-1.java
├── ...
└── Submission-n.java
```

#### Example: Directory submissions

JPlag will read submission directories recursively, so they can contain multiple (nested) source code files.

```
/path/to/root-directory
├── Submission-1
│   ├── Main.java
│   └── util
│       └── Utils.java
├── ...
└── Submission-n
    ├── Main.java
    └── util
        └── Utils.java
```

If you want JPlag to scan only one specific subdirectory of a submission for source code files (e.g. `src`), you can pass the `--subDir` option:

```
With option --subDir=src

/path/to/root-directory
├── Submission-1
│   ├── src                 
│   │   ├── Main.java       # Included
│   │   └── util            
│   │       └── Utils.java  # Included
│   ├── lib                 
│   │   └── Library.java    # Ignored
│   └── Other.java          # Ignored
└── ...
```

### Base Code

The base code is a special kind of submission. It is the template that all other submissions are based on. JPlag will ignore any match between two submissions that is also part of the base code.

Like any other submission, the base code has to be a single file or directory in the root directory.

```
/path/to/root-directory
├── BaseCode
│   └── Solution.java
├── Submission-1
│   └── Solution.java
├── ...
└── Submission-n
    └── Solution.java
```

#### Example

In this example, students have to solve a given problem by implementing the `run` method in the template below. Because they are not supposed to modify the `main` function, it will be identical for each student. 

```java
// BaseCode/Solution.java
public class Solution {

    // DO NOT MODIFY
    public static void main(String[] args) {
        Solution solution = new Solution();  
        solution.run();
    }
    
    public void run() {
        // TODO: Implement your solution here.
    }
}
```

To prevent JPlag from detecting similarities in the `main` function (and other parts of the template), we can instruct JPlag to ignore matches with the given base code by providing the `--baseCode=<base-code-name>` option. 

The `<base-code-name>` in the example above is `BaseCode`.

## Contributing
We're happy to incorporate all improvements to JPlag into this codebase. Feel free to fork the project and send pull requests.

### Adding new languages
Adding a new language frontend is quite simple. Have a look at one of the `jplag.frontend` projects. All you need is a parser for the language (e.g., for ANTLR or for JavaCC) and a few lines of code that send the tokens (that are generated by the parser) to JPlag.<|MERGE_RESOLUTION|>--- conflicted
+++ resolved
@@ -51,7 +51,6 @@
                          Select the language to parse the submissions (Standard: java9)
   -bc BC                 Name of the directory which contains the base code (common framework used in all submissions)
   -v {parser,quiet,long,details}
-<<<<<<< HEAD
                          Verbosity (Standard: quiet)
   -d                     (Debug) parser. Non-parsable files will be stored (Standard: false)
   -S S                   Look in directories <root-dir>/*/<dir> for programs
@@ -59,27 +58,9 @@
   -x X                   All files named in this file will be ignored in the comparison (line-separated list)
   -t T                   Tune the sensitivity of the comparison. A smaller <n> increases the sensitivity
   -m M                   Match similarity Threshold [0-100]: All matches above this threshold will be saved (Standard: 0.0)
+  -n N                   Maximum number of matches that will be saved. If set to -1 all matches will be saved (Standard: 30)
   -r R                   Name of directory in which the comparison results will be stored (Standard: result)
   -c {normal,parallel}   Comparison mode used to compare the programs (Standard: normal)
-
-=======
-                         Verbosity (default: quiet)
-  -d                     (Debug) parser. Non-parsable files  will be stored
-                         (default: false)
-  -S S                   Look   in   directories   <root-dir>/*/<dir>   for
-                         programs
-  -p P                   comma-separated  list  of  all  filename  suffixes
-                         that are included
-  -x X                   All files named in <file> will be ignored
-  -t T                   Tune the sensitivity of  the comparison. A smaller
-                         <n> increases the sensitivity
-  -m M                   Match similarity  Threshold  [0-100]:  All matches
-                         above this threshold will be saved (Standard: 0.0)
-  -n N                   Maximum number of matches that will be saved. If 
-                         set to -1 all matches will be saved (Standard: 30)
-  -r R                   Name of directory in which  the  web pages will be
-                         stored (default: result)
->>>>>>> 38f9e6aa
 ```
 
 ### Java API
