<p align="center"> 
	<img alt="JPlag logo" src="core/src/main/resources/de/jplag/logo-dark.png" width="350">
</p>

# JPlag - Detecting Software Plagiarism
[![CI Build](https://github.com/jplag/jplag/actions/workflows/maven.yml/badge.svg)](https://github.com/jplag/jplag/actions/workflows/maven.yml)
[![Latest Release](https://img.shields.io/github/release/jplag/jplag.svg)](https://github.com/jplag/jplag/releases/latest)
[![Maven Central](https://maven-badges.herokuapp.com/maven-central/de.jplag/jplag/badge.svg)](https://maven-badges.herokuapp.com/maven-central/de.jplag/jplag)
[![License](https://img.shields.io/github/license/jplag/jplag.svg)](https://github.com/jplag/jplag/blob/master/LICENSE)
[![GitHub commit activity](https://img.shields.io/github/commit-activity/y/jplag/JPlag)](https://github.com/jplag/JPlag/pulse)

JPlag is a system that finds similarities among multiple sets of source code files. This way it can detect software plagiarism and collusion in software development. JPlag currently supports various programming languages, EMF metamodels, and natural language text.

## Supported Languages

In the following, a list of all supported languages with their supported language version is provided. A language can be selected from the command line using the `-l <cli argument name>` argument.

| Language                                                         | Version | CLI Argument Name     | [state](https://github.com/jplag/JPlag/wiki/3.-Language-Modules) | parser |
|------------------------------------------------------------------|--------:|-----------------------| :---: | :---: |
| [Java](https://www.java.com)                                     |      17 | java                  | mature | JavaC |
| [C++](https://isocpp.org)                                        |      11 | cpp                   | legacy | JavaCC |
| [C#](https://docs.microsoft.com/en-us/dotnet/csharp/)            |       8 | csharp                | beta | ANTLR 4 |
| [Go](https://go.dev)                                             |    1.17 | golang                | beta | ANTLR 4 |
| [Kotlin](https://kotlinlang.org)                                 |     1.3 | kotlin                | beta | ANTLR 4 |
| [Python](https://www.python.org)                                 |     3.6 | python3               | legacy | ANTLR 4 |
| [R](https://www.r-project.org/)                                  |   3.5.0 | rlang                 | beta | ANTLR 4 |
| [Rust](https://www.rust-lang.org/)                               |  1.60.0 | rust                  | beta | ANTLR 4 |
| [Scala](https://www.scala-lang.org)                              |  2.13.8 | scala                 | beta | Scalameta |
| [Scheme](http://www.scheme-reports.org)                          |       ? | scheme                | unknown | JavaCC |
| [Swift](https://www.swift.org)                                   |     5.4 | swift                 | beta | ANTLR 4 |
| [EMF Metamodel](https://www.eclipse.org/modeling/emf/)           |  2.25.0 | emf-metamodel         | alpha | EMF |
| [EMF Metamodel](https://www.eclipse.org/modeling/emf/) (dynamic) |  2.25.0 | emf-metamodel-dynamic | alpha | EMF |
| Text (naive)                                                     |       - | text                  | legacy | CoreNLP |

## Download and Installation

### Downloading a release
* Download a [released version](https://github.com/jplag/jplag/releases).
* In case you depend on the legacy version of JPlag we refer to the [legacy release v2.12.1](https://github.com/jplag/jplag/releases/tag/v2.12.1-SNAPSHOT) and the [legacy branch](https://github.com/jplag/jplag/tree/legacy).

### Via Maven
JPlag is released on [Maven Central](https://search.maven.org/search?q=de.jplag), it can be included as follows:
```xml
<dependency>
  <groupId>de.jplag</groupId>
  <artifactId>jplag</artifactId>
</dependency>
```

### Building from sources 
1. Download or clone the code from this repository.
2. Run `mvn clean package` from the root of the repository to compile and build all submodules.
   Run `mvn clean package assembly:single` instead if you need the full jar which includes all dependencies.
5. You will find the generated JARs in the subdirectory `jplag.cli/target`.

## Usage
JPlag can either be used via the CLI or directly via its Java API. For more information, see the [usage information in the wiki](https://github.com/jplag/JPlag/wiki/1.-How-to-Use-JPlag).

### CLI
*Note that the [legacy CLI](https://github.com/jplag/jplag/blob/legacy/README.md) is varying slightly.*

```
positional arguments:
  rootDir                Root-directory with submissions to check for plagiarism

named arguments:
<<<<<<< HEAD
  -h, --help       show this help message and exit
  -l               {cpp,csharp,emf-metamodel,emf-metamodel-dynamic,go,java,kotlin,python3,rlang,scala,scheme,swift,text} Select the language to parse the submissions (default: java)
  -bc BC           Path of the directory containing the base code (common framework used in all submissions)
  -v               {quiet,long} Verbosity of the logging (default: quiet)
  -d               Debug parser. Non-parsable files will be stored (default: false)
  -s S             Look in directories <root-dir>/*/<dir> for programs
  -p P             comma-separated list of all filename suffixes that are included
  -x X             All files named in this file will be ignored in the comparison (line-separated list)
  -t T             Tunes the comparison sensitivity by adjusting the minimum token  required  to be counted as a matching section. A smaller
                        <n> increases the sensitivity but might lead to more false-positives
  -m M             Comparison similarity threshold [0.0-1.0]: All comparisons above this threshold will be saved (default: 0.0)
  -n N             The maximum number of comparisons that will be shown in the  generated report, if set to -1 all comparisons will be shown
                        (default: 30)
  -r R             Name of the directory in which the comparison results will be stored (default: result)
=======
  -h, --help             show this help message and exit
  -new NEW [NEW ...]     Root-directory with submissions to check for plagiarism (same as the root directory)
  -old OLD [OLD ...]     Root-directory with prior submissions to compare against
  -l {cpp,csharp,emf-metamodel,emf-metamodel-dynamic,go,java,kotlin,python3,rlang,scala,scheme,text}
                         Select the language to parse the submissions (default: java)
  -bc BC                 Path of  the  directory  containing  the  base  code  (common  framework  used  in  all
                         submissions)
  -t T                   Tunes the comparison sensitivity by adjusting the  minimum token required to be counted
                         as a matching section. A smaller <n>  increases  the sensitivity but might lead to more
                         false-positives
  -n N                   The maximum number of comparisons that will  be  shown  in the generated report, if set
                         to -1 all comparisons will be shown (default: 30)
  -r R                   Name of the directory in which the comparison results will be stored (default: result)

Advanced:
  -d                     Debug parser. Non-parsable files will be stored (default: false)
  -s S                   Look in directories <root-dir>/*/<dir> for programs
  -p P                   comma-separated list of all filename suffixes that are included
  -x X                   All files named in this file will be ignored in the comparison (line-separated list)
  -m M                   Comparison similarity threshold [0.0-1.0]:  All  comparisons  above this threshold will
                         be saved (default: 0.0)

Clustering:
  --cluster-skip         Skips the clustering (default: false)
  --cluster-alg {AGGLOMERATIVE,SPECTRAL}
                         Which clustering algorithm to use. Agglomerative  merges similar submissions bottom up.
                         Spectral clustering is  combined  with  Bayesian  Optimization  to  execute the k-Means
                         clustering  algorithm  multiple   times,   hopefully   finding   a   "good"  clustering
                         automatically. (default: spectral)
  --cluster-metric {AVG,MIN,MAX,INTERSECTION}
                         The metric used for clustering. AVG  is  intersection  over  union, MAX can expose some
                         attempts of obfuscation. (default: MAX)
>>>>>>> 98de4927
```

### Java API

The new API makes it easy to integrate JPlag's plagiarism detection into external Java projects:

```java
Language language = LanguageLoader.getLanguage(Language.IDENTIFIER).orElseThrow();
JPlagOptions options = new JPlagOptions(language, List.of("/path/to/rootDir"), List.of()).withBaseCodeSubmissionPath("template");

JPlag jplag = new JPlag(options);
JPlagResult result = jplag.run();

List<JPlagComparison> comparisons = result.getComparisons();

// Optional
ReportObjectFactory reportObjectFactory = new ReportObjectFactory();
reportObjectFactory.createAndSaveReport(result, "/path/to/output");

report.writeResult(result);
```

## Contributing
We're happy to incorporate all improvements to JPlag into this codebase. Feel free to fork the project and send pull requests.
Please consider our [guidelines for contributions](https://github.com/jplag/JPlag/wiki/3.-Contributing-to-JPlag).

## Contact
If you encounter bugs or other issues, please report them [here](https://github.com/jplag/jplag/issues).
For other purposes, you can contact us at jplag@ipd.kit.edu .
If you are doing research related to JPlag, we would love to know what you are doing. Feel free to contact us!

### More information can be found in our [Wiki](https://github.com/jplag/JPlag/wiki)!<|MERGE_RESOLUTION|>--- conflicted
+++ resolved
@@ -64,26 +64,10 @@
   rootDir                Root-directory with submissions to check for plagiarism
 
 named arguments:
-<<<<<<< HEAD
-  -h, --help       show this help message and exit
-  -l               {cpp,csharp,emf-metamodel,emf-metamodel-dynamic,go,java,kotlin,python3,rlang,scala,scheme,swift,text} Select the language to parse the submissions (default: java)
-  -bc BC           Path of the directory containing the base code (common framework used in all submissions)
-  -v               {quiet,long} Verbosity of the logging (default: quiet)
-  -d               Debug parser. Non-parsable files will be stored (default: false)
-  -s S             Look in directories <root-dir>/*/<dir> for programs
-  -p P             comma-separated list of all filename suffixes that are included
-  -x X             All files named in this file will be ignored in the comparison (line-separated list)
-  -t T             Tunes the comparison sensitivity by adjusting the minimum token  required  to be counted as a matching section. A smaller
-                        <n> increases the sensitivity but might lead to more false-positives
-  -m M             Comparison similarity threshold [0.0-1.0]: All comparisons above this threshold will be saved (default: 0.0)
-  -n N             The maximum number of comparisons that will be shown in the  generated report, if set to -1 all comparisons will be shown
-                        (default: 30)
-  -r R             Name of the directory in which the comparison results will be stored (default: result)
-=======
   -h, --help             show this help message and exit
   -new NEW [NEW ...]     Root-directory with submissions to check for plagiarism (same as the root directory)
   -old OLD [OLD ...]     Root-directory with prior submissions to compare against
-  -l {cpp,csharp,emf-metamodel,emf-metamodel-dynamic,go,java,kotlin,python3,rlang,scala,scheme,text}
+  -l {cpp,csharp,emf-metamodel,emf-metamodel-dynamic,go,java,kotlin,python3,rlang,scala,scheme,swift,text}
                          Select the language to parse the submissions (default: java)
   -bc BC                 Path of  the  directory  containing  the  base  code  (common  framework  used  in  all
                          submissions)
@@ -112,7 +96,6 @@
   --cluster-metric {AVG,MIN,MAX,INTERSECTION}
                          The metric used for clustering. AVG  is  intersection  over  union, MAX can expose some
                          attempts of obfuscation. (default: MAX)
->>>>>>> 98de4927
 ```
 
 ### Java API
