--- conflicted
+++ resolved
@@ -12,13 +12,8 @@
 
     private TokenList tokens;
 
-<<<<<<< HEAD
-    public TokenList parse(File dir, String[] files) {
-        struct = new TokenList();
-=======
     public TokenList parse(File directory, String files[]) {
         tokens = new TokenList();
->>>>>>> 795c2d21
         errors = 0;
         for (String file : files) {
             getErrorConsumer().print(null, "Parsing file " + file);
@@ -64,7 +59,7 @@
         return true;
     }
 
-    private final int[] mapping = {-1, // 0 (nul)
+    private int[] mapping = {-1, // 0 (nul)
             -1, // 1 (soh)
             -1, // 2 (stx)
             -1, // 3 (etx)
