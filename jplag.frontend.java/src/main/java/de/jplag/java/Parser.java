--- conflicted
+++ resolved
@@ -6,12 +6,7 @@
 import java.util.List;
 
 import de.jplag.AbstractParser;
-<<<<<<< HEAD
-import de.jplag.ErrorConsumer;
 import de.jplag.Token;
-=======
-import de.jplag.TokenList;
->>>>>>> 263e85e5
 
 public class Parser extends AbstractParser {
     private List<Token> tokens;
