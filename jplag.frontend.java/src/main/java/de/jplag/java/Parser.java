package de.jplag.java;

import java.io.File;

import de.jplag.AbstractParser;
import de.jplag.TokenList;

public class Parser extends AbstractParser {
    private TokenList tokens;

<<<<<<< HEAD
    public TokenList parse(File directory, String files[]) {
=======
    public TokenList parse(File directory, String[] files) {
>>>>>>> 3815fca4
        tokens = new TokenList();
        errors = 0;
        File[] pathedFiles = new File[files.length];
        for (int i = 0; i < files.length; i++) {
            pathedFiles[i] = new File(directory, files[i]);
        }
        JavacAdapter javac = new JavacAdapter();
        errors += javac.parseFiles(directory, pathedFiles, this);
        this.parseEnd();
        return tokens;
    }

    public void add(int type, String filename, long line, long col, long length) {
        tokens.addToken(new JavaToken(type, filename, (int) line, (int) col, (int) length));
    }

    public void errorsInc() {
        errors++;
    }
}<|MERGE_RESOLUTION|>--- conflicted
+++ resolved
@@ -8,11 +8,7 @@
 public class Parser extends AbstractParser {
     private TokenList tokens;
 
-<<<<<<< HEAD
-    public TokenList parse(File directory, String files[]) {
-=======
     public TokenList parse(File directory, String[] files) {
->>>>>>> 3815fca4
         tokens = new TokenList();
         errors = 0;
         File[] pathedFiles = new File[files.length];
