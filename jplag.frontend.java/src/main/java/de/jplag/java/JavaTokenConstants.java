package de.jplag.java;

import de.jplag.TokenConstants;

public interface JavaTokenConstants extends TokenConstants {

    int J_PACKAGE = 2;                // check
    int J_IMPORT = 3;                // check
    int J_CLASS_BEGIN = 4;            // check
    int J_CLASS_END = 5;            // check
    int J_METHOD_BEGIN = 6;        // check
    int J_METHOD_END = 7;            // check
    int J_VARDEF = 8;                // check
    int J_SYNC_BEGIN = 9;            // check
    int J_SYNC_END = 10;            // check
    int J_DO_BEGIN = 11;            // check
    int J_DO_END = 12;                // check
    int J_WHILE_BEGIN = 13;        // check
    int J_WHILE_END = 14;            // check
    int J_FOR_BEGIN = 15;            // check
    int J_FOR_END = 16;            // check
    int J_SWITCH_BEGIN = 17;        // check
    int J_SWITCH_END = 18;            // check
    int J_CASE = 19;                // check
    int J_TRY_BEGIN = 20;            // check
    int J_CATCH_BEGIN = 21;        // check
    int J_CATCH_END = 22;        // check
    int J_FINALLY = 23;            // check
    int J_IF_BEGIN = 24;            // check
    int J_ELSE = 25;                // check
    int J_IF_END = 26;                // check
    int J_COND = 27;                // check
    int J_BREAK = 28;                // check
    int J_CONTINUE = 29;            // check
    int J_RETURN = 30;                // check
    int J_THROW = 31;                // check
    int J_IN_CLASS_BEGIN = 32;        //
    int J_IN_CLASS_END = 33;        //
    int J_APPLY = 34;                // check
    int J_NEWCLASS = 35;            // check
    int J_NEWARRAY = 36;            // check
    int J_ASSIGN = 37;                // check
    int J_INTERFACE_BEGIN = 38;    // check
    int J_INTERFACE_END = 39;        // check
    int J_CONSTR_BEGIN = 40;        //
    int J_CONSTR_END = 41;            //
    int J_INIT_BEGIN = 42;            // check
    int J_INIT_END = 43;            // check
    int J_VOID = 44;                //
    int J_ARRAY_INIT_BEGIN = 45;    // check
    int J_ARRAY_INIT_END = 46;    // check

    // new in 1.5:
    int J_ENUM_BEGIN = 47;            // check
    int J_ENUM_CLASS_BEGIN = 48;    // ?? doesn't exist in JAVAC
    int J_ENUM_END = 49;            // check
    int J_GENERIC = 50;            // check
    int J_ASSERT = 51;                // check

    int J_ANNO = 52;                // check
    int J_ANNO_MARKER = 53;        // ??
    int J_ANNO_M_BEGIN = 54;        // ??
    int J_ANNO_M_END = 55;            // ??
    int J_ANNO_T_BEGIN = 56;        // check
    int J_ANNO_T_END = 57;            // check
    int J_ANNO_C_BEGIN = 58;        // ??
    int J_ANNO_C_END = 59;            // ??

    // new in 1.7
    int J_TRY_WITH_RESOURCE = 60;    // check

    // new in 1.9
    int J_REQUIRES = 61;            // check
    int J_PROVIDES = 62;            // check
    int J_EXPORTS = 63;            // check
    int J_MODULE_BEGIN = 64;       // check
    int J_MODULE_END = 65;        // check

<<<<<<< HEAD
    // new in 13
    final static int J_YIELD = 66;

    // new in 17
    final static int J_DEFAULT = 67;
    final static int J_RECORD_BEGIN = 68;
    final static int J_RECORD_END = 69;
    final static int NUM_DIFF_TOKENS = 70;	    // @formatter:on
=======
    int NUM_DIFF_TOKENS = 66;
>>>>>>> a5664277
}<|MERGE_RESOLUTION|>--- conflicted
+++ resolved
@@ -76,7 +76,6 @@
     int J_MODULE_BEGIN = 64;       // check
     int J_MODULE_END = 65;        // check
 
-<<<<<<< HEAD
     // new in 13
     final static int J_YIELD = 66;
 
@@ -84,8 +83,6 @@
     final static int J_DEFAULT = 67;
     final static int J_RECORD_BEGIN = 68;
     final static int J_RECORD_END = 69;
+
     final static int NUM_DIFF_TOKENS = 70;	    // @formatter:on
-=======
-    int NUM_DIFF_TOKENS = 66;
->>>>>>> a5664277
 }