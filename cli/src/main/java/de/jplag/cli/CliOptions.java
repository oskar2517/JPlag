package de.jplag.cli;

import java.io.File;

import de.jplag.Language;
import de.jplag.clustering.ClusteringAlgorithm;
import de.jplag.clustering.ClusteringOptions;
import de.jplag.clustering.algorithm.InterClusterSimilarity;
import de.jplag.java.JavaLanguage;
import de.jplag.options.JPlagOptions;
import de.jplag.options.SimilarityMetric;

import picocli.CommandLine;
import picocli.CommandLine.ArgGroup;
import picocli.CommandLine.Option;
import picocli.CommandLine.Parameters;

@CommandLine.Command(name = "jplag", description = "", usageHelpAutoWidth = true, abbreviateSynopsis = true)
public class CliOptions implements Runnable {
    public static final Language defaultLanguage = new JavaLanguage();

    @Parameters(paramLabel = "root-dirs", description = "Root-directory with submissions to check for plagiarism%n", split = ",")
    public File[] rootDirectory = new File[0];

    @Option(names = {"--new",
            "-new"}, split = ",", description = "Root-directory with submissions to check for plagiarism (same as the root directory)%n")
    public File[] newDirectories = new File[0];

    @Option(names = {"--old", "-old"}, split = ",", description = "Root-directory with prior submissions to compare against%n")
    public File[] oldDirectories = new File[0];

    @Option(names = {"--language",
            "-l"}, arity = "1", converter = LanguageConverter.class, completionCandidates = LanguageCandidates.class, description = "Select the language to parse the submissions (default: ${DEFAULT-VALUE}). The language names are the same as the subcommands.%n")
    public Language language = defaultLanguage;

    @Option(names = {"-bc", "--bc",
            "--base-code"}, description = "Path of  the  directory  containing  the  base  code  (common  framework  used  in  all submissions)%n")
    public String baseCode;

    @Option(names = {"-t", "--min-tokens"}, description = "Tunes the comparison sensitivity by adjusting the  minimum token required to be counted "
            + "as a matching section. A smaller <n>  increases  the sensitivity but might lead to more " + "false-positives%n")
    public Integer minTokenMatch = null;

    @Option(names = {"-h", "--help"}, usageHelp = true, description = "display this help and exit")
    public boolean help;

    @Option(names = {"-n",
            "--shown-comparisons"}, description = "The maximum number of comparisons that will  be  shown  in the generated report, if set "
                    + "to -1 all comparisons will be shown (default: ${DEFAULT-VALUE})%n")
    public int shownComparisons = JPlagOptions.DEFAULT_SHOWN_COMPARISONS;

    @Option(names = {"-r",
            "--result-directory"}, description = "Name of the directory in which the comparison results will be stored (default: ${DEFAULT-VALUE})%n")
    public String resultFolder = "results";

    @Option(names = {"--mode"}, description = "The mode to run jplag in")
    public JPlagMode mode = JPlagMode.RUN_AND_VIEW;

    @ArgGroup(heading = "Advanced%n", exclusive = false)
    public Advanced advanced = new Advanced();

    @ArgGroup(validate = false, heading = "Clustering%n")
    public Clustering clustering = new Clustering();

    @ArgGroup(validate = false, heading = "Merging of neighboring matches to increase the similarity of concealed plagiarism:%n")
    public Merging merging = new Merging();

    /**
     * Empty run method, so picocli prints help automatically
     */
    @Override
    public void run() {
        // Empty run method, so picocli prints help automatically
    }

    public static class Advanced {
        @Option(names = {"-d", "--debug"}, description = "Debug parser. Non-parsable files will be stored (default: ${DEFAULT-VALUE})%n")
        public boolean debug;

        @Option(names = {"-s", "--subdirectory"}, description = "Look in directories <root-dir>/*/<dir> for programs%n")
        public String subdirectory;

        @Option(names = {"-p", "--suffixes"}, split = ",", description = "comma-separated list of all filename suffixes that are included%n")
        public String[] suffixes = new String[0];

        @Option(names = {"-x",
                "--exclusion-file"}, description = "All files named in this file will be ignored in the comparison (line-separated list)%n")
        public String exclusionFileName;

        @Option(names = {"-m",
                "--similarity-threshold"}, description = "Comparison similarity threshold [0.0-1.0]:  All  comparisons  above this threshold will "
                        + "be saved (default: ${DEFAULT-VALUE})%n")
        public double similarityThreshold = JPlagOptions.DEFAULT_SIMILARITY_THRESHOLD;

<<<<<<< HEAD
        @Option(names = {"-P", "--port"}, description = "The port used for the internal report viewer.")
        public int port = 1996;
=======
        @Option(names = "--csv-export", description = "If present, a csv export will be generated in addition to the zip file.")
        public boolean csvExport = false;
>>>>>>> 480fccaa
    }

    public static class Clustering {
        @Option(names = {"--cluster-skip"}, description = "Skips the clustering (default: ${DEFAULT-VALUE})%n")
        public boolean disable;

        @ArgGroup
        public ClusteringEnabled enabled = new ClusteringEnabled();

        public static class ClusteringEnabled {
            @Option(names = {"--cluster-alg",
                    "--cluster-algorithm"}, description = "Which clustering algorithm to use. Agglomerative  merges similar submissions bottom up. "
                            + "Spectral clustering is  combined  with  Bayesian  Optimization  to  execute the k-Means "
                            + "clustering  algorithm  multiple   times,   hopefully   finding   a   \"good\"  clustering "
                            + "automatically. (default: ${DEFAULT-VALUE})%n")
            public ClusteringAlgorithm algorithm = new ClusteringOptions().algorithm();

            @Option(names = {
                    "--cluster-metric"}, description = "The metric used for clustering. AVG  is  intersection  over  union, MAX can expose some "
                            + "attempts of obfuscation. (default: ${DEFAULT-VALUE})%n")
            public SimilarityMetric metric = new ClusteringOptions().similarityMetric();
        }
    }

    public static class Merging {
        @Option(names = {"--match-merging"}, description = "Enables match merging (default: false)%n")
        public boolean enabled;

        @Option(names = {"--neighbor-length"}, description = "Defines how short a match can be, to be considered (default: 2)%n")
        public int minimumNeighborLength;

        @Option(names = {"--gap-size"}, description = "Defines how many token there can be between two neighboring matches (default: 6)%n")
        public int maximumGapSize;

    }

    @Option(names = {"--cluster-spectral-bandwidth"}, hidden = true)
    public double clusterSpectralBandwidth = new ClusteringOptions().spectralKernelBandwidth();

    @Option(names = {"--cluster-spectral-noise"}, hidden = true)
    public double clusterSpectralNoise = new ClusteringOptions().spectralGaussianProcessVariance();

    @Option(names = {"--cluster-spectral-min-runs"}, hidden = true)
    public int clusterSpectralMinRuns = new ClusteringOptions().spectralMinRuns();

    @Option(names = {"--cluster-spectral-max-runs"}, hidden = true)
    public int clusterSpectralMaxRuns = new ClusteringOptions().spectralMaxRuns();

    @Option(names = {"--cluster-spectral-kmeans-iterations", "--cluster-spectral-kmeans-interations"}, hidden = true)
    public int clusterSpectralKMeansIterations = new ClusteringOptions().spectralMaxKMeansIterationPerRun();

    @Option(names = {"--cluster-agglomerative-threshold"}, hidden = true)
    public double clusterAgglomerativeThreshold = new ClusteringOptions().agglomerativeThreshold();

    @Option(names = {"--cluster-agglomerative-inter-cluster-similarity"}, hidden = true)
    public InterClusterSimilarity clusterAgglomerativeInterClusterSimilarity = new ClusteringOptions().agglomerativeInterClusterSimilarity();

    @Option(names = {"--cluster-pp-none"}, hidden = true)
    public boolean clusterPreprocessingNone;

    @Option(names = {"--cluster-pp-cdf"}, hidden = true)
    public boolean clusterPreprocessingCdf;

    @Option(names = {"--cluster-pp-percentile"}, hidden = true)
    public double clusterPreprocessingPercentile;

    @Option(names = {"--cluster-pp-threshold"}, hidden = true)
    public double clusterPreprocessingThreshold;
}<|MERGE_RESOLUTION|>--- conflicted
+++ resolved
@@ -92,13 +92,11 @@
                         + "be saved (default: ${DEFAULT-VALUE})%n")
         public double similarityThreshold = JPlagOptions.DEFAULT_SIMILARITY_THRESHOLD;
 
-<<<<<<< HEAD
         @Option(names = {"-P", "--port"}, description = "The port used for the internal report viewer.")
         public int port = 1996;
-=======
+
         @Option(names = "--csv-export", description = "If present, a csv export will be generated in addition to the zip file.")
         public boolean csvExport = false;
->>>>>>> 480fccaa
     }
 
     public static class Clustering {
