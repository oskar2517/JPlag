package de.jplag.cli;

import java.io.File;

import de.jplag.Language;
import de.jplag.clustering.ClusteringAlgorithm;
import de.jplag.clustering.ClusteringOptions;
import de.jplag.clustering.algorithm.InterClusterSimilarity;
import de.jplag.java.JavaLanguage;
import de.jplag.options.JPlagOptions;
import de.jplag.options.SimilarityMetric;

import picocli.CommandLine;
import picocli.CommandLine.ArgGroup;
import picocli.CommandLine.Option;
import picocli.CommandLine.Parameters;

@CommandLine.Command(name = "jplag", description = "", usageHelpAutoWidth = true, abbreviateSynopsis = true)
public class CliOptions implements Runnable {
    public static final Language defaultLanguage = new JavaLanguage();

    @Parameters(paramLabel = "root-dirs", description = "Root-directory with submissions to check for plagiarism%n", split = ",")
    public File[] rootDirectory = new File[0];

    @Option(names = {"--new",
            "-new"}, split = ",", description = "Root-directory with submissions to check for plagiarism (same as the root directory)%n")
    public File[] newDirectories = new File[0];

    @Option(names = {"--old", "-old"}, split = ",", description = "Root-directory with prior submissions to compare against%n")
    public File[] oldDirectories = new File[0];

    @Option(names = {"--language",
            "-l"}, arity = "1", converter = LanguageConverter.class, completionCandidates = LanguageCandidates.class, description = "Select the language to parse the submissions (default: ${DEFAULT-VALUE}). The language names are the same as the subcommands.%n")
    public Language language = defaultLanguage;

    @Option(names = {"-bc", "--bc",
            "--base-code"}, description = "Path of  the  directory  containing  the  base  code  (common  framework  used  in  all submissions)%n")
    public String baseCode;

    @Option(names = {"-t", "--min-tokens"}, description = "Tunes the comparison sensitivity by adjusting the  minimum token required to be counted "
            + "as a matching section. A smaller <n>  increases  the sensitivity but might lead to more " + "false-positives%n")
    public Integer minTokenMatch = null;

    @Option(names = {"-h", "--help"}, usageHelp = true, description = "display this help and exit")
    public boolean help;

    @Option(names = {"-n",
            "--shown-comparisons"}, description = "The maximum number of comparisons that will  be  shown  in the generated report, if set "
                    + "to -1 all comparisons will be shown (default: ${DEFAULT-VALUE})%n")
    public int shownComparisons = JPlagOptions.DEFAULT_SHOWN_COMPARISONS;

    @Option(names = {"-r",
            "--result-directory"}, description = "Name of the directory in which the comparison results will be stored (default: ${DEFAULT-VALUE})%n")
    public String resultFolder = "results";

    @Option(names = {"--mode"}, description = "The mode to run jplag in")
<<<<<<< HEAD
    public JPlagMode mode = JPlagMode.RUN_AND_VIEW;
=======
    public JPlagMode mode = JPlagMode.RUN;
>>>>>>> 7956543c

    @ArgGroup(heading = "Advanced%n", exclusive = false)
    public Advanced advanced = new Advanced();

    @ArgGroup(validate = false, heading = "Clustering%n")
    public Clustering clustering = new Clustering();

    @ArgGroup(validate = false, heading = "Merging of neighboring matches to increase the similarity of concealed plagiarism:%n")
    public Merging merging = new Merging();

    /**
     * Empty run method, so picocli prints help automatically
     */
    @Override
    public void run() {
        // Empty run method, so picocli prints help automatically
    }

    public static class Advanced {
        @Option(names = {"-d", "--debug"}, description = "Debug parser. Non-parsable files will be stored (default: ${DEFAULT-VALUE})%n")
        public boolean debug;

        @Option(names = {"-s", "--subdirectory"}, description = "Look in directories <root-dir>/*/<dir> for programs%n")
        public String subdirectory;

        @Option(names = {"-p", "--suffixes"}, split = ",", description = "comma-separated list of all filename suffixes that are included%n")
        public String[] suffixes = new String[0];

        @Option(names = {"-x",
                "--exclusion-file"}, description = "All files named in this file will be ignored in the comparison (line-separated list)%n")
        public String exclusionFileName;

        @Option(names = {"-m",
                "--similarity-threshold"}, description = "Comparison similarity threshold [0.0-1.0]:  All  comparisons  above this threshold will "
                        + "be saved (default: ${DEFAULT-VALUE})%n")
        public double similarityThreshold = JPlagOptions.DEFAULT_SIMILARITY_THRESHOLD;

        @Option(names = {"-P", "--port"}, description = "The port used for the internal report viewer.")
        public int port = 1996;

        @Option(names = "--csv-export", description = "If present, a csv export will be generated in addition to the zip file.")
        public boolean csvExport = false;
    }

    public static class Clustering {
        @Option(names = {"--cluster-skip"}, description = "Skips the clustering (default: ${DEFAULT-VALUE})%n")
        public boolean disable;

        @ArgGroup
        public ClusteringEnabled enabled = new ClusteringEnabled();

        public static class ClusteringEnabled {
            @Option(names = {"--cluster-alg",
                    "--cluster-algorithm"}, description = "Which clustering algorithm to use. Agglomerative  merges similar submissions bottom up. "
                            + "Spectral clustering is  combined  with  Bayesian  Optimization  to  execute the k-Means "
                            + "clustering  algorithm  multiple   times,   hopefully   finding   a   \"good\"  clustering "
                            + "automatically. (default: ${DEFAULT-VALUE})%n")
            public ClusteringAlgorithm algorithm = new ClusteringOptions().algorithm();

            @Option(names = {
                    "--cluster-metric"}, description = "The metric used for clustering. AVG  is  intersection  over  union, MAX can expose some "
                            + "attempts of obfuscation. (default: ${DEFAULT-VALUE})%n")
            public SimilarityMetric metric = new ClusteringOptions().similarityMetric();
        }
    }

    public static class Merging {
        @Option(names = {"--match-merging"}, description = "Enables match merging (default: false)%n")
        public boolean enabled;

        @Option(names = {"--neighbor-length"}, description = "Defines how short a match can be, to be considered (default: 2)%n")
        public int minimumNeighborLength;

        @Option(names = {"--gap-size"}, description = "Defines how many token there can be between two neighboring matches (default: 6)%n")
        public int maximumGapSize;

    }

    @Option(names = {"--cluster-spectral-bandwidth"}, hidden = true)
    public double clusterSpectralBandwidth = new ClusteringOptions().spectralKernelBandwidth();

    @Option(names = {"--cluster-spectral-noise"}, hidden = true)
    public double clusterSpectralNoise = new ClusteringOptions().spectralGaussianProcessVariance();

    @Option(names = {"--cluster-spectral-min-runs"}, hidden = true)
    public int clusterSpectralMinRuns = new ClusteringOptions().spectralMinRuns();

    @Option(names = {"--cluster-spectral-max-runs"}, hidden = true)
    public int clusterSpectralMaxRuns = new ClusteringOptions().spectralMaxRuns();

    @Option(names = {"--cluster-spectral-kmeans-iterations", "--cluster-spectral-kmeans-interations"}, hidden = true)
    public int clusterSpectralKMeansIterations = new ClusteringOptions().spectralMaxKMeansIterationPerRun();

    @Option(names = {"--cluster-agglomerative-threshold"}, hidden = true)
    public double clusterAgglomerativeThreshold = new ClusteringOptions().agglomerativeThreshold();

    @Option(names = {"--cluster-agglomerative-inter-cluster-similarity"}, hidden = true)
    public InterClusterSimilarity clusterAgglomerativeInterClusterSimilarity = new ClusteringOptions().agglomerativeInterClusterSimilarity();

    @Option(names = {"--cluster-pp-none"}, hidden = true)
    public boolean clusterPreprocessingNone;

    @Option(names = {"--cluster-pp-cdf"}, hidden = true)
    public boolean clusterPreprocessingCdf;

    @Option(names = {"--cluster-pp-percentile"}, hidden = true)
    public double clusterPreprocessingPercentile;

    @Option(names = {"--cluster-pp-threshold"}, hidden = true)
    public double clusterPreprocessingThreshold;
}<|MERGE_RESOLUTION|>--- conflicted
+++ resolved
@@ -54,11 +54,7 @@
     public String resultFolder = "results";
 
     @Option(names = {"--mode"}, description = "The mode to run jplag in")
-<<<<<<< HEAD
-    public JPlagMode mode = JPlagMode.RUN_AND_VIEW;
-=======
     public JPlagMode mode = JPlagMode.RUN;
->>>>>>> 7956543c
 
     @ArgGroup(heading = "Advanced%n", exclusive = false)
     public Advanced advanced = new Advanced();
