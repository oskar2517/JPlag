package de.jplag.cli;

import static picocli.CommandLine.Model.UsageMessageSpec.SECTION_KEY_DESCRIPTION_HEADING;
import static picocli.CommandLine.Model.UsageMessageSpec.SECTION_KEY_OPTION_LIST;
import static picocli.CommandLine.Model.UsageMessageSpec.SECTION_KEY_SYNOPSIS;

import java.awt.*;
import java.io.File;
<<<<<<< HEAD
import java.io.FileNotFoundException;
=======
>>>>>>> 7956543c
import java.io.IOException;
import java.net.URI;
import java.security.SecureRandom;
import java.util.Arrays;
import java.util.HashSet;
import java.util.List;
import java.util.Random;
import java.util.Set;
import java.util.stream.Collectors;

import org.slf4j.ILoggerFactory;
import org.slf4j.Logger;
import org.slf4j.LoggerFactory;

import de.jplag.JPlag;
import de.jplag.JPlagResult;
import de.jplag.Language;
import de.jplag.cli.logger.CollectedLoggerFactory;
import de.jplag.cli.server.ReportViewer;
import de.jplag.clustering.ClusteringOptions;
import de.jplag.clustering.Preprocessing;
import de.jplag.exceptions.ExitException;
import de.jplag.merging.MergingOptions;
import de.jplag.options.JPlagOptions;
import de.jplag.options.LanguageOption;
import de.jplag.options.LanguageOptions;
import de.jplag.reporting.reportobject.ReportObjectFactory;

import picocli.CommandLine;
import picocli.CommandLine.Model.CommandSpec;
import picocli.CommandLine.Model.OptionSpec;
import picocli.CommandLine.ParseResult;

/**
 * Command line interface class, allows using via command line.
 * @see CLI#main(String[])
 */
public final class CLI {

    private static final Logger logger = LoggerFactory.getLogger(CLI.class);

    private static final Random RANDOM = new SecureRandom();

    private static final String CREDITS = "Created by IPD Tichy, Guido Malpohl, and others. JPlag logo designed by Sandro Koch. Currently maintained by Sebastian Hahner and Timur Saglam.";

    private static final String[] DESCRIPTIONS = {"Detecting Software Plagiarism", "Software-Archaeological Playground", "Since 1996",
            "Scientifically Published", "Maintained by SDQ", "RIP Structure and Table", "What else?", "You have been warned!", "Since Java 1.0",
            "More Abstract than Tree", "Students Nightmare", "No, changing variable names does not work", "The tech is out there!",
            "Developed by plagiarism experts."};

    private static final String OPTION_LIST_HEADING = "Parameter descriptions: ";

    private final CommandLine commandLine;
    private final CliOptions options;

    private static final String IMPOSSIBLE_EXCEPTION = "This should not have happened."
            + " Please create an issue on github (https://github.com/jplag/JPlag/issues) with the entire output.";
    private static final String UNKOWN_LANGAUGE_EXCEPTION = "Language %s does not exists. Available languages are: %s";

    private static final String DESCRIPTION_PATTERN = "%nJPlag - %s%n%s%n%n";

    /**
     * Main class for using JPlag via the CLI.
     * @param args are the CLI arguments that will be passed to JPlag.
     */
    public static void main(String[] args) {
        try {
            logger.debug("Your version of JPlag is {}", JPlag.JPLAG_VERSION);

            CLI cli = new CLI();

            ParseResult parseResult = cli.parseOptions(args);

            if (!parseResult.isUsageHelpRequested() && !(parseResult.subcommand() != null && parseResult.subcommand().isUsageHelpRequested())) {
                switch (cli.options.mode) {
                    case RUN -> cli.runJPlag(parseResult);
                    case VIEWER -> cli.runViewer(null);
                    case RUN_AND_VIEW -> cli.runViewer(cli.runJPlag(parseResult));
                }
            }
        } catch (ExitException | IOException exception) {
            logger.error(exception.getMessage()); // do not pass exception here to keep log clean
            finalizeLogger();
            System.exit(1);
        }
    }

    /**
     * Creates a new instance
     */
    public CLI() {
        this.options = new CliOptions();
        this.commandLine = new CommandLine(options);

        this.commandLine.setHelpFactory(new HelpFactory());

        this.commandLine.getHelpSectionMap().put(SECTION_KEY_OPTION_LIST, help -> help.optionList().lines().map(it -> {
            if (it.startsWith("  -")) {
                return "    " + it;
            } else {
                return it;
            }
        }).collect(Collectors.joining(System.lineSeparator())));

        buildSubcommands().forEach(commandLine::addSubcommand);

        this.commandLine.getHelpSectionMap().put(SECTION_KEY_SYNOPSIS, help -> help.synopsis(help.synopsisHeadingLength()) + generateDescription());
        this.commandLine.getHelpSectionMap().put(SECTION_KEY_DESCRIPTION_HEADING, help -> OPTION_LIST_HEADING);
        this.commandLine.setAllowSubcommandsAsOptionParameters(true);
    }

<<<<<<< HEAD
    public File runJPlag(ParseResult parseResult) throws ExitException, FileNotFoundException {
        JPlagOptions options = buildOptionsFromArguments(parseResult);
        JPlagResult result = JPlag.run(options);
        File target = new File(getResultFolder() + ".zip");
        ReportObjectFactory reportObjectFactory = new ReportObjectFactory(target);
        reportObjectFactory.createAndSaveReport(result);
        OutputFileGenerator.generateCsvOutput(result, new File(getResultFolder()), this.options);
        return target;
=======
    public File runJPlag(ParseResult parseResult) throws ExitException {
        JPlagOptions options = buildOptionsFromArguments(parseResult);
        JPlagResult result = JPlag.run(options);
        OutputFileGenerator.generateCsvOutput(result, new File(this.getResultFolder()), this.options);
        ReportObjectFactory reportObjectFactory = new ReportObjectFactory();
        return reportObjectFactory.createAndSaveReport(result, getResultFolder());
>>>>>>> 7956543c
    }

    public void runViewer(File zipFile) throws IOException {
        ReportViewer reportViewer = new ReportViewer(zipFile, this.options.advanced.port);
        int port = reportViewer.start();
        logger.info("ReportViewer started on port http://localhost:{}", port);
        Desktop.getDesktop().browse(URI.create("http://localhost:" + port + "/"));

<<<<<<< HEAD
        System.out.println("Press Enter kex to exit...");
=======
        System.out.println("Press Enter key to exit...");
>>>>>>> 7956543c
        System.in.read();
        reportViewer.stop();
    }

    private List<CommandSpec> buildSubcommands() {
        return LanguageLoader.getAllAvailableLanguages().values().stream().map(language -> {
            CommandSpec command = CommandSpec.create().name(language.getIdentifier());

            for (LanguageOption<?> option : language.getOptions().getOptionsAsList()) {
                command.addOption(OptionSpec.builder(option.getNameAsUnixParameter()).type(option.getType().getJavaType())
                        .description(option.getDescription()).build());
            }
            command.mixinStandardHelpOptions(true);
            command.addPositional(
                    CommandLine.Model.PositionalParamSpec.builder().type(List.class).auxiliaryTypes(File.class).hidden(true).required(false).build());

            return command;
        }).toList();
    }

    /**
     * Parses the options from the given command line arguments. Also prints help pages when requested.
     * @param args The command line arguments
     * @return the parse result generated by picocli
     */
    public ParseResult parseOptions(String... args) throws CliException {
        try {
            ParseResult result = commandLine.parseArgs(args);
            if (result.isUsageHelpRequested() || (result.subcommand() != null && result.subcommand().isUsageHelpRequested())) {
                commandLine.getExecutionStrategy().execute(result);
            }
            return result;
        } catch (CommandLine.ParameterException e) {
            if (e.getArgSpec().isOption() && Arrays.asList(((OptionSpec) e.getArgSpec()).names()).contains("-l")) {
                throw new CliException(String.format(UNKOWN_LANGAUGE_EXCEPTION, e.getValue(),
                        String.join(", ", LanguageLoader.getAllAvailableLanguageIdentifiers())));
            }
            throw new CliException("Error during parsing", e);
        } catch (CommandLine.PicocliException e) {
            throw new CliException("Error during parsing", e);
        }
    }

    private static void finalizeLogger() {
        ILoggerFactory factory = LoggerFactory.getILoggerFactory();
        if (!(factory instanceof CollectedLoggerFactory collectedLoggerFactory)) {
            return;
        }
        collectedLoggerFactory.finalizeInstances();
    }

    /**
     * Builds an options instance from parsed options.
     * @return the newly built options
     */
    public JPlagOptions buildOptionsFromArguments(ParseResult parseResult) throws CliException {
        Set<File> submissionDirectories = new HashSet<>(List.of(this.options.rootDirectory));
        Set<File> oldSubmissionDirectories = Set.of(this.options.oldDirectories);
        List<String> suffixes = List.of(this.options.advanced.suffixes);
        submissionDirectories.addAll(List.of(this.options.newDirectories));

        if (parseResult.subcommand() != null && parseResult.subcommand().hasMatchedPositional(0)) {
            submissionDirectories.addAll(parseResult.subcommand().matchedPositional(0).getValue());
        }

        ClusteringOptions clusteringOptions = getClusteringOptions(this.options);
        MergingOptions mergingOptions = getMergingOptions(this.options);

        JPlagOptions jPlagOptions = new JPlagOptions(loadLanguage(parseResult), this.options.minTokenMatch, submissionDirectories,
                oldSubmissionDirectories, null, this.options.advanced.subdirectory, suffixes, this.options.advanced.exclusionFileName,
                JPlagOptions.DEFAULT_SIMILARITY_METRIC, this.options.advanced.similarityThreshold, this.options.shownComparisons, clusteringOptions,
                this.options.advanced.debug, mergingOptions);

        String baseCodePath = this.options.baseCode;
        File baseCodeDirectory = baseCodePath == null ? null : new File(baseCodePath);
        if (baseCodeDirectory == null || baseCodeDirectory.exists()) {
            return jPlagOptions.withBaseCodeSubmissionDirectory(baseCodeDirectory);
        } else {
            logger.warn("Using legacy partial base code API. Please migrate to new full path base code API.");
            return jPlagOptions.withBaseCodeSubmissionName(baseCodePath);
        }
    }

    private Language loadLanguage(ParseResult result) throws CliException {
        if (result.subcommand() != null) {
            ParseResult subcommandResult = result.subcommand();
            Language language = LanguageLoader.getLanguage(subcommandResult.commandSpec().name())
                    .orElseThrow(() -> new CliException(IMPOSSIBLE_EXCEPTION));
            LanguageOptions languageOptions = language.getOptions();
            languageOptions.getOptionsAsList().forEach(option -> {
                if (subcommandResult.hasMatchedOption(option.getNameAsUnixParameter())) {
                    option.setValue(subcommandResult.matchedOptionValue(option.getNameAsUnixParameter(), null));
                }
            });
            return language;
        } else {
            return this.options.language;
        }
    }

    private static ClusteringOptions getClusteringOptions(CliOptions options) {
        ClusteringOptions clusteringOptions = new ClusteringOptions().withEnabled(!options.clustering.disable)
                .withAlgorithm(options.clustering.enabled.algorithm).withSimilarityMetric(options.clustering.enabled.metric)
                .withSpectralKernelBandwidth(options.clusterSpectralBandwidth).withSpectralGaussianProcessVariance(options.clusterSpectralNoise)
                .withSpectralMinRuns(options.clusterSpectralMinRuns).withSpectralMaxRuns(options.clusterSpectralMaxRuns)
                .withSpectralMaxKMeansIterationPerRun(options.clusterSpectralKMeansIterations)
                .withAgglomerativeThreshold(options.clusterAgglomerativeThreshold)
                .withAgglomerativeInterClusterSimilarity(options.clusterAgglomerativeInterClusterSimilarity);

        if (options.clusterPreprocessingNone) {
            clusteringOptions = clusteringOptions.withPreprocessor(Preprocessing.NONE);
        }

        if (options.clusterPreprocessingCdf) {
            clusteringOptions = clusteringOptions.withPreprocessor(Preprocessing.CUMULATIVE_DISTRIBUTION_FUNCTION);
        }

        if (options.clusterPreprocessingPercentile != 0) {
            clusteringOptions = clusteringOptions.withPreprocessor(Preprocessing.PERCENTILE)
                    .withPreprocessorPercentile(options.clusterPreprocessingPercentile);
        }

        if (options.clusterPreprocessingThreshold != 0) {
            clusteringOptions = clusteringOptions.withPreprocessor(Preprocessing.THRESHOLD)
                    .withPreprocessorThreshold(options.clusterPreprocessingThreshold);
        }

        return clusteringOptions;
    }

    private static MergingOptions getMergingOptions(CliOptions options) {
        return new MergingOptions(options.merging.enabled, options.merging.minimumNeighborLength, options.merging.maximumGapSize);
    }

    private String generateDescription() {
        var randomDescription = DESCRIPTIONS[RANDOM.nextInt(DESCRIPTIONS.length)];
        return String.format(DESCRIPTION_PATTERN, randomDescription, CREDITS);
    }

    public String getResultFolder() {
        return this.options.resultFolder;
    }
}<|MERGE_RESOLUTION|>--- conflicted
+++ resolved
@@ -6,10 +6,7 @@
 
 import java.awt.*;
 import java.io.File;
-<<<<<<< HEAD
 import java.io.FileNotFoundException;
-=======
->>>>>>> 7956543c
 import java.io.IOException;
 import java.net.URI;
 import java.security.SecureRandom;
@@ -121,7 +118,6 @@
         this.commandLine.setAllowSubcommandsAsOptionParameters(true);
     }
 
-<<<<<<< HEAD
     public File runJPlag(ParseResult parseResult) throws ExitException, FileNotFoundException {
         JPlagOptions options = buildOptionsFromArguments(parseResult);
         JPlagResult result = JPlag.run(options);
@@ -130,14 +126,6 @@
         reportObjectFactory.createAndSaveReport(result);
         OutputFileGenerator.generateCsvOutput(result, new File(getResultFolder()), this.options);
         return target;
-=======
-    public File runJPlag(ParseResult parseResult) throws ExitException {
-        JPlagOptions options = buildOptionsFromArguments(parseResult);
-        JPlagResult result = JPlag.run(options);
-        OutputFileGenerator.generateCsvOutput(result, new File(this.getResultFolder()), this.options);
-        ReportObjectFactory reportObjectFactory = new ReportObjectFactory();
-        return reportObjectFactory.createAndSaveReport(result, getResultFolder());
->>>>>>> 7956543c
     }
 
     public void runViewer(File zipFile) throws IOException {
@@ -146,11 +134,7 @@
         logger.info("ReportViewer started on port http://localhost:{}", port);
         Desktop.getDesktop().browse(URI.create("http://localhost:" + port + "/"));
 
-<<<<<<< HEAD
-        System.out.println("Press Enter kex to exit...");
-=======
         System.out.println("Press Enter key to exit...");
->>>>>>> 7956543c
         System.in.read();
         reportViewer.stop();
     }
