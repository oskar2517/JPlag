package de.jplag.cli;

import static picocli.CommandLine.Model.UsageMessageSpec.SECTION_KEY_DESCRIPTION_HEADING;
import static picocli.CommandLine.Model.UsageMessageSpec.SECTION_KEY_OPTION_LIST;
import static picocli.CommandLine.Model.UsageMessageSpec.SECTION_KEY_SYNOPSIS;

import java.io.File;
import java.io.FileNotFoundException;
import java.security.SecureRandom;
import java.util.Arrays;
import java.util.HashSet;
import java.util.List;
import java.util.Random;
import java.util.Set;
import java.util.stream.Collectors;

import org.slf4j.ILoggerFactory;
import org.slf4j.Logger;
import org.slf4j.LoggerFactory;

import de.jplag.JPlag;
import de.jplag.JPlagResult;
import de.jplag.Language;
import de.jplag.cli.logger.CollectedLoggerFactory;
import de.jplag.cli.logger.TongfeiProgressBarProvider;
import de.jplag.clustering.ClusteringOptions;
import de.jplag.clustering.Preprocessing;
import de.jplag.exceptions.ExitException;
import de.jplag.logging.ProgressBarLogger;
import de.jplag.merging.MergingOptions;
import de.jplag.options.JPlagOptions;
import de.jplag.options.LanguageOption;
import de.jplag.options.LanguageOptions;
import de.jplag.reporting.reportobject.ReportObjectFactory;

import picocli.CommandLine;
import picocli.CommandLine.Model.CommandSpec;
import picocli.CommandLine.Model.OptionSpec;
import picocli.CommandLine.ParseResult;

/**
 * Command line interface class, allows using via command line.
 * @see CLI#main(String[])
 */
public final class CLI {

    private static final Logger logger = LoggerFactory.getLogger(CLI.class);

    private static final Random RANDOM = new SecureRandom();

    private static final String CREDITS = "Created by IPD Tichy, Guido Malpohl, and others. JPlag logo designed by Sandro Koch. Currently maintained by Sebastian Hahner and Timur Saglam.";

    private static final String[] DESCRIPTIONS = {"Detecting Software Plagiarism", "Software-Archaeological Playground", "Since 1996",
            "Scientifically Published", "Maintained by SDQ", "RIP Structure and Table", "What else?", "You have been warned!", "Since Java 1.0",
            "More Abstract than Tree", "Students Nightmare", "No, changing variable names does not work", "The tech is out there!",
            "Developed by plagiarism experts."};

    private static final String OPTION_LIST_HEADING = "Parameter descriptions: ";

    private final CommandLine commandLine;
    private final CliOptions options;

    private static final String IMPOSSIBLE_EXCEPTION = "This should not have happened."
            + " Please create an issue on github (https://github.com/jplag/JPlag/issues) with the entire output.";
    private static final String UNKOWN_LANGAUGE_EXCEPTION = "Language %s does not exists. Available languages are: %s";

    private static final String DESCRIPTION_PATTERN = "%nJPlag - %s%n%s%n%n";

    /**
     * Main class for using JPlag via the CLI.
     * @param args are the CLI arguments that will be passed to JPlag.
     */
    public static void main(String[] args) {
        try {
            logger.debug("Your version of JPlag is {}", JPlag.JPLAG_VERSION);

            CLI cli = new CLI();

            ParseResult parseResult = cli.parseOptions(args);

            if (!parseResult.isUsageHelpRequested() && !(parseResult.subcommand() != null && parseResult.subcommand().isUsageHelpRequested())) {
                JPlagOptions options = cli.buildOptionsFromArguments(parseResult);
<<<<<<< HEAD
                ProgressBarLogger.setProgressBarProvider(new TongfeiProgressBarProvider());
                JPlagResult result = new JPlag(options).run();
                ReportObjectFactory reportObjectFactory = new ReportObjectFactory();
                reportObjectFactory.createAndSaveReport(result, cli.getResultFolder());
=======
                JPlagResult result = JPlag.run(options);
                ReportObjectFactory reportObjectFactory = new ReportObjectFactory(new File(cli.getResultFolder() + ".zip"));
                reportObjectFactory.createAndSaveReport(result);

                OutputFileGenerator.generateCsvOutput(result, new File(cli.getResultFolder()), cli.options);
>>>>>>> f51c7a62
            }
        } catch (ExitException | FileNotFoundException exception) {
            logger.error(exception.getMessage()); // do not pass exception here to keep log clean
            finalizeLogger();
            System.exit(1);
        }
    }

    /**
     * Creates a new instance
     */
    public CLI() {
        this.options = new CliOptions();
        this.commandLine = new CommandLine(options);

        this.commandLine.setHelpFactory(new HelpFactory());

        this.commandLine.getHelpSectionMap().put(SECTION_KEY_OPTION_LIST, help -> help.optionList().lines().map(it -> {
            if (it.startsWith("  -")) {
                return "    " + it;
            } else {
                return it;
            }
        }).collect(Collectors.joining(System.lineSeparator())));

        buildSubcommands().forEach(commandLine::addSubcommand);

        this.commandLine.getHelpSectionMap().put(SECTION_KEY_SYNOPSIS, help -> help.synopsis(help.synopsisHeadingLength()) + generateDescription());
        this.commandLine.getHelpSectionMap().put(SECTION_KEY_DESCRIPTION_HEADING, help -> OPTION_LIST_HEADING);
        this.commandLine.setAllowSubcommandsAsOptionParameters(true);
    }

    private List<CommandSpec> buildSubcommands() {
        return LanguageLoader.getAllAvailableLanguages().values().stream().map(language -> {
            CommandSpec command = CommandSpec.create().name(language.getIdentifier());

            for (LanguageOption<?> option : language.getOptions().getOptionsAsList()) {
                command.addOption(OptionSpec.builder(option.getNameAsUnixParameter()).type(option.getType().getJavaType())
                        .description(option.getDescription()).build());
            }
            command.mixinStandardHelpOptions(true);
            command.addPositional(
                    CommandLine.Model.PositionalParamSpec.builder().type(List.class).auxiliaryTypes(File.class).hidden(true).required(false).build());

            return command;
        }).toList();
    }

    /**
     * Parses the options from the given command line arguments. Also prints help pages when requested.
     * @param args The command line arguments
     * @return the parse result generated by picocli
     */
    public ParseResult parseOptions(String... args) throws CliException {
        try {
            ParseResult result = commandLine.parseArgs(args);
            if (result.isUsageHelpRequested() || (result.subcommand() != null && result.subcommand().isUsageHelpRequested())) {
                commandLine.getExecutionStrategy().execute(result);
            }
            return result;
        } catch (CommandLine.ParameterException e) {
            if (e.getArgSpec().isOption() && Arrays.asList(((OptionSpec) e.getArgSpec()).names()).contains("-l")) {
                throw new CliException(String.format(UNKOWN_LANGAUGE_EXCEPTION, e.getValue(),
                        String.join(", ", LanguageLoader.getAllAvailableLanguageIdentifiers())));
            }
            throw new CliException("Error during parsing", e);
        } catch (CommandLine.PicocliException e) {
            throw new CliException("Error during parsing", e);
        }
    }

    private static void finalizeLogger() {
        ILoggerFactory factory = LoggerFactory.getILoggerFactory();
        if (!(factory instanceof CollectedLoggerFactory collectedLoggerFactory)) {
            return;
        }
        collectedLoggerFactory.finalizeInstances();
    }

    /**
     * Builds an options instance from parsed options.
     * @return the newly built options
     */
    public JPlagOptions buildOptionsFromArguments(ParseResult parseResult) throws CliException {
        Set<File> submissionDirectories = new HashSet<>(List.of(this.options.rootDirectory));
        Set<File> oldSubmissionDirectories = Set.of(this.options.oldDirectories);
        List<String> suffixes = List.of(this.options.advanced.suffixes);
        submissionDirectories.addAll(List.of(this.options.newDirectories));

        if (parseResult.subcommand() != null && parseResult.subcommand().hasMatchedPositional(0)) {
            submissionDirectories.addAll(parseResult.subcommand().matchedPositional(0).getValue());
        }

        ClusteringOptions clusteringOptions = getClusteringOptions(this.options);
        MergingOptions mergingOptions = getMergingOptions(this.options);

        JPlagOptions jPlagOptions = new JPlagOptions(loadLanguage(parseResult), this.options.minTokenMatch, submissionDirectories,
                oldSubmissionDirectories, null, this.options.advanced.subdirectory, suffixes, this.options.advanced.exclusionFileName,
                JPlagOptions.DEFAULT_SIMILARITY_METRIC, this.options.advanced.similarityThreshold, this.options.shownComparisons, clusteringOptions,
                this.options.advanced.debug, mergingOptions);

        String baseCodePath = this.options.baseCode;
        File baseCodeDirectory = baseCodePath == null ? null : new File(baseCodePath);
        if (baseCodeDirectory == null || baseCodeDirectory.exists()) {
            return jPlagOptions.withBaseCodeSubmissionDirectory(baseCodeDirectory);
        } else {
            logger.warn("Using legacy partial base code API. Please migrate to new full path base code API.");
            return jPlagOptions.withBaseCodeSubmissionName(baseCodePath);
        }
    }

    private Language loadLanguage(ParseResult result) throws CliException {
        if (result.subcommand() != null) {
            ParseResult subcommandResult = result.subcommand();
            Language language = LanguageLoader.getLanguage(subcommandResult.commandSpec().name())
                    .orElseThrow(() -> new CliException(IMPOSSIBLE_EXCEPTION));
            LanguageOptions languageOptions = language.getOptions();
            languageOptions.getOptionsAsList().forEach(option -> {
                if (subcommandResult.hasMatchedOption(option.getNameAsUnixParameter())) {
                    option.setValue(subcommandResult.matchedOptionValue(option.getNameAsUnixParameter(), null));
                }
            });
            return language;
        } else {
            return this.options.language;
        }
    }

    private static ClusteringOptions getClusteringOptions(CliOptions options) {
        ClusteringOptions clusteringOptions = new ClusteringOptions().withEnabled(!options.clustering.disable)
                .withAlgorithm(options.clustering.enabled.algorithm).withSimilarityMetric(options.clustering.enabled.metric)
                .withSpectralKernelBandwidth(options.clusterSpectralBandwidth).withSpectralGaussianProcessVariance(options.clusterSpectralNoise)
                .withSpectralMinRuns(options.clusterSpectralMinRuns).withSpectralMaxRuns(options.clusterSpectralMaxRuns)
                .withSpectralMaxKMeansIterationPerRun(options.clusterSpectralKMeansIterations)
                .withAgglomerativeThreshold(options.clusterAgglomerativeThreshold)
                .withAgglomerativeInterClusterSimilarity(options.clusterAgglomerativeInterClusterSimilarity);

        if (options.clusterPreprocessingNone) {
            clusteringOptions = clusteringOptions.withPreprocessor(Preprocessing.NONE);
        }

        if (options.clusterPreprocessingCdf) {
            clusteringOptions = clusteringOptions.withPreprocessor(Preprocessing.CUMULATIVE_DISTRIBUTION_FUNCTION);
        }

        if (options.clusterPreprocessingPercentile != 0) {
            clusteringOptions = clusteringOptions.withPreprocessor(Preprocessing.PERCENTILE)
                    .withPreprocessorPercentile(options.clusterPreprocessingPercentile);
        }

        if (options.clusterPreprocessingThreshold != 0) {
            clusteringOptions = clusteringOptions.withPreprocessor(Preprocessing.THRESHOLD)
                    .withPreprocessorThreshold(options.clusterPreprocessingThreshold);
        }

        return clusteringOptions;
    }

    private static MergingOptions getMergingOptions(CliOptions options) {
        return new MergingOptions(options.merging.enabled, options.merging.minimumNeighborLength, options.merging.maximumGapSize);
    }

    private String generateDescription() {
        var randomDescription = DESCRIPTIONS[RANDOM.nextInt(DESCRIPTIONS.length)];
        return String.format(DESCRIPTION_PATTERN, randomDescription, CREDITS);
    }

    public String getResultFolder() {
        return this.options.resultFolder;
    }
}<|MERGE_RESOLUTION|>--- conflicted
+++ resolved
@@ -14,6 +14,8 @@
 import java.util.Set;
 import java.util.stream.Collectors;
 
+import de.jplag.cli.logger.TongfeiProgressBarProvider;
+import de.jplag.logging.ProgressBarLogger;
 import org.slf4j.ILoggerFactory;
 import org.slf4j.Logger;
 import org.slf4j.LoggerFactory;
@@ -22,11 +24,9 @@
 import de.jplag.JPlagResult;
 import de.jplag.Language;
 import de.jplag.cli.logger.CollectedLoggerFactory;
-import de.jplag.cli.logger.TongfeiProgressBarProvider;
 import de.jplag.clustering.ClusteringOptions;
 import de.jplag.clustering.Preprocessing;
 import de.jplag.exceptions.ExitException;
-import de.jplag.logging.ProgressBarLogger;
 import de.jplag.merging.MergingOptions;
 import de.jplag.options.JPlagOptions;
 import de.jplag.options.LanguageOption;
@@ -80,18 +80,12 @@
 
             if (!parseResult.isUsageHelpRequested() && !(parseResult.subcommand() != null && parseResult.subcommand().isUsageHelpRequested())) {
                 JPlagOptions options = cli.buildOptionsFromArguments(parseResult);
-<<<<<<< HEAD
                 ProgressBarLogger.setProgressBarProvider(new TongfeiProgressBarProvider());
-                JPlagResult result = new JPlag(options).run();
-                ReportObjectFactory reportObjectFactory = new ReportObjectFactory();
-                reportObjectFactory.createAndSaveReport(result, cli.getResultFolder());
-=======
                 JPlagResult result = JPlag.run(options);
                 ReportObjectFactory reportObjectFactory = new ReportObjectFactory(new File(cli.getResultFolder() + ".zip"));
                 reportObjectFactory.createAndSaveReport(result);
 
                 OutputFileGenerator.generateCsvOutput(result, new File(cli.getResultFolder()), cli.options);
->>>>>>> f51c7a62
             }
         } catch (ExitException | FileNotFoundException exception) {
             logger.error(exception.getMessage()); // do not pass exception here to keep log clean
