--- conflicted
+++ resolved
@@ -3,56 +3,48 @@
 import de.jplag.TokenConstants;
 
 public interface SchemeTokenConstants extends TokenConstants {
-<<<<<<< HEAD
-    int FILE_END = 0;
 
-    // Used to optionally separate methods from each other
-    // with an always marked token
-    int SEPARATOR_TOKEN = 1;
-=======
->>>>>>> 795c2d21
+    final static int S_BOOL = 2;
+    final static int S_NUMBER = 3;
+    final static int S_CHAR = 4;
+    final static int S_STRING = 5;
+    final static int S_ID = 6;
+    final static int S_LIST_BEGIN = 7;
+    final static int S_LIST_END = 8;
+    final static int S_VECTOR_BEGIN = 9;
+    final static int S_VECTOR_END = 10;
+    final static int S_LITERAL = 11;
+    final static int S_QUOT_BEGIN = 12;
+    final static int S_QUOT_END = 13;
+    final static int S_CALL = 14;
+    final static int S_LAMBDA_BEGIN = 15;
+    final static int S_LAMBDA_END = 16;
+    final static int S_FORMAL_BEGIN = 17;
+    final static int S_FORMAL_END = 18;
+    final static int S_BODY_BEGIN = 19;
+    final static int S_BODY_END = 20;
+    final static int S_IF_BEGIN = 21;
+    final static int S_IF_END = 22;
+    final static int S_ALTERN = 23;
+    final static int S_ASSIGN_BEGIN = 24;
+    final static int S_ASSIGN_END = 25;
+    final static int S_COND_BEGIN = 26;
+    final static int S_COND_END = 27;
+    final static int S_ELSE = 28;
+    final static int S_CASE_BEGIN = 29;
+    final static int S_CASE_END = 30;
+    final static int S_DO_BEGIN = 31;
+    final static int S_DO_END = 32;
+    final static int S_COMMAND = 33;
+    final static int S_DEF_BEGIN = 34;
+    final static int S_DEF_END = 35;
+    final static int S_BEGIN = 36;
+    final static int S_END = 37;
+    final static int S_AND = 38;
+    final static int S_OR = 39;
+    final static int S_LET = 40;
+    final static int S_DELAY = 41;
+    final static int S_VAR = 42;
 
-    int S_BOOL = 2;
-    int S_NUMBER = 3;
-    int S_CHAR = 4;
-    int S_STRING = 5;
-    int S_ID = 6;
-    int S_LIST_BEGIN = 7;
-    int S_LIST_END = 8;
-    int S_VECTOR_BEGIN = 9;
-    int S_VECTOR_END = 10;
-    int S_LITERAL = 11;
-    int S_QUOT_BEGIN = 12;
-    int S_QUOT_END = 13;
-    int S_CALL = 14;
-    int S_LAMBDA_BEGIN = 15;
-    int S_LAMBDA_END = 16;
-    int S_FORMAL_BEGIN = 17;
-    int S_FORMAL_END = 18;
-    int S_BODY_BEGIN = 19;
-    int S_BODY_END = 20;
-    int S_IF_BEGIN = 21;
-    int S_IF_END = 22;
-    int S_ALTERN = 23;
-    int S_ASSIGN_BEGIN = 24;
-    int S_ASSIGN_END = 25;
-    int S_COND_BEGIN = 26;
-    int S_COND_END = 27;
-    int S_ELSE = 28;
-    int S_CASE_BEGIN = 29;
-    int S_CASE_END = 30;
-    int S_DO_BEGIN = 31;
-    int S_DO_END = 32;
-    int S_COMMAND = 33;
-    int S_DEF_BEGIN = 34;
-    int S_DEF_END = 35;
-    int S_BEGIN = 36;
-    int S_END = 37;
-    int S_AND = 38;
-    int S_OR = 39;
-    int S_LET = 40;
-    int S_DELAY = 41;
-    int S_VAR = 42;
-
-    int NUM_DIFF_TOKENS = 43;
+    final static int NUM_DIFF_TOKENS = 43;
 }