--- conflicted
+++ resolved
@@ -3,8 +3,6 @@
 import de.jplag.TokenConstants;
 
 public interface SchemeTokenConstants extends TokenConstants {
-<<<<<<< HEAD
-=======
 
     int S_BOOL = 2;
     int S_NUMBER = 3;
@@ -47,7 +45,6 @@
     int S_LET = 40;
     int S_DELAY = 41;
     int S_VAR = 42;
->>>>>>> 3815fca4
 
     int NUM_DIFF_TOKENS = 43;
 }