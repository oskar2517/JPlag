package de.jplag.scheme;

import java.io.Serial;

import de.jplag.Token;

public class SchemeToken extends Token implements SchemeTokenConstants {
<<<<<<< HEAD
    @Serial
    private static final long serialVersionUID = -143418583849687339L;
    private int line;
=======
>>>>>>> 795c2d21

    public SchemeToken(int type, String file, int line, int column, int length) {
        super(type, file, line, column, length);
    }

    public SchemeToken(int type, String file) {
        super(type, file, 1, 0, 0);
    }

    protected String type2string() {
        switch (type) {
            case SchemeTokenConstants.FILE_END:
                return "EOF";
            case S_BOOL:
                return "BOOL    ";
            case S_NUMBER:
                return "NUMBER  ";
            case S_CHAR:
                return "CHAR    ";
            case S_STRING:
                return "STRING  ";
            case S_ID:
                return "ID      ";
            case S_LIST_BEGIN:
                return "(LIST   ";
            case S_LIST_END:
                return "LIST)   ";
            case S_VECTOR_BEGIN:
                return "(VECTOR ";
            case S_VECTOR_END:
                return "VECTOR) ";
            case S_LITERAL:
                return "LITERAL ";
            case S_QUOT_BEGIN:
                return "(QUOT   ";
            case S_QUOT_END:
                return "QUOT)   ";
            case S_CALL:
                return "CALL    ";
            case S_LAMBDA_BEGIN:
                return "(LAMBDA ";
            case S_LAMBDA_END:
                return "LAMBDA) ";
            case S_FORMAL_BEGIN:
                return "(FORMAL ";
            case S_FORMAL_END:
                return "FORMAL) ";
            case S_BODY_BEGIN:
                return "(BODY   ";
            case S_BODY_END:
                return "BODY)   ";
            case S_IF_BEGIN:
                return "(IF     ";
            case S_IF_END:
                return "IF)     ";
            case S_ALTERN:
                return "ALTERN  ";
            case S_ASSIGN_BEGIN:
                return "(ASSIGN ";
            case S_ASSIGN_END:
                return "ASSIGN) ";
            case S_COND_BEGIN:
                return "(COND   ";
            case S_COND_END:
                return "COND)   ";
            case S_ELSE:
                return "ELSE    ";
            case S_CASE_BEGIN:
                return "(CASE   ";
            case S_CASE_END:
                return "CASE)   ";
            case S_DO_BEGIN:
                return "(DO     ";
            case S_DO_END:
                return "DO)     ";
            case S_COMMAND:
                return "COMMAND ";
            case S_DEF_BEGIN:
                return "(DEF    ";
            case S_DEF_END:
                return "DEF)    ";
            case S_BEGIN:
                return "(       ";
            case S_END:
                return ")       ";
            case S_AND:
                return "AND     ";
            case S_OR:
                return "OR      ";
            case S_LET:
                return "LET     ";
            case S_DELAY:
                return "DELAY   ";
            case S_VAR:
                return "VAR     ";

            default:
                return "<?????> ";
        }
    }
}<|MERGE_RESOLUTION|>--- conflicted
+++ resolved
@@ -1,16 +1,8 @@
 package de.jplag.scheme;
-
-import java.io.Serial;
 
 import de.jplag.Token;
 
 public class SchemeToken extends Token implements SchemeTokenConstants {
-<<<<<<< HEAD
-    @Serial
-    private static final long serialVersionUID = -143418583849687339L;
-    private int line;
-=======
->>>>>>> 795c2d21
 
     public SchemeToken(int type, String file, int line, int column, int length) {
         super(type, file, line, column, length);
