package de.jplag.scheme;

import java.io.File;

import de.jplag.AbstractParser;
import de.jplag.TokenList;

<<<<<<< HEAD
public class Parser extends AbstractParser implements SchemeTokenConstants {
=======
public class Parser extends AbstractParser {
>>>>>>> 3815fca4
    private String currentFile;

    private TokenList tokens;

<<<<<<< HEAD
    public TokenList parse(File directory, String files[]) {
=======
    public TokenList parse(File directory, String[] files) {
>>>>>>> 3815fca4
        tokens = new TokenList();
        errors = 0;
        for (int i = 0; i < files.length; i++) {
            currentFile = files[i];
            getErrorConsumer().print(null, "Parsing file " + files[i]);
            if (!SchemeParser.parseFile(directory, files[i], null, this))
                errors++;
<<<<<<< HEAD
            tokens.addToken(new SchemeToken(FILE_END, currentFile));
=======
            tokens.addToken(new SchemeToken(SchemeTokenConstants.FILE_END, currentFile));
>>>>>>> 3815fca4
        }
        this.parseEnd();
        return tokens;
    }

    public void add(int type, Token token) {
        int length = token.endColumn - token.beginColumn + 1;
        tokens.addToken(new SchemeToken(type, currentFile, token.beginLine, token.endLine, length));
    }

}<|MERGE_RESOLUTION|>--- conflicted
+++ resolved
@@ -5,20 +5,12 @@
 import de.jplag.AbstractParser;
 import de.jplag.TokenList;
 
-<<<<<<< HEAD
-public class Parser extends AbstractParser implements SchemeTokenConstants {
-=======
 public class Parser extends AbstractParser {
->>>>>>> 3815fca4
     private String currentFile;
 
     private TokenList tokens;
 
-<<<<<<< HEAD
-    public TokenList parse(File directory, String files[]) {
-=======
     public TokenList parse(File directory, String[] files) {
->>>>>>> 3815fca4
         tokens = new TokenList();
         errors = 0;
         for (int i = 0; i < files.length; i++) {
@@ -26,11 +18,7 @@
             getErrorConsumer().print(null, "Parsing file " + files[i]);
             if (!SchemeParser.parseFile(directory, files[i], null, this))
                 errors++;
-<<<<<<< HEAD
-            tokens.addToken(new SchemeToken(FILE_END, currentFile));
-=======
             tokens.addToken(new SchemeToken(SchemeTokenConstants.FILE_END, currentFile));
->>>>>>> 3815fca4
         }
         this.parseEnd();
         return tokens;
