package de.jplag.scheme;

import java.io.File;

import de.jplag.AbstractParser;
import de.jplag.TokenList;

public class Parser extends AbstractParser {
    private String currentFile;

    private TokenList tokens;

<<<<<<< HEAD
    public TokenList parse(File dir, String[] files) {
        struct = new TokenList();
=======
    public TokenList parse(File directory, String files[]) {
        tokens = new TokenList();
>>>>>>> 795c2d21
        errors = 0;
        for (int i = 0; i < files.length; i++) {
            currentFile = files[i];
            getErrorConsumer().print(null, "Parsing file " + files[i]);
            if (!SchemeParser.parseFile(directory, files[i], null, this))
                errors++;
            tokens.addToken(new SchemeToken(SchemeTokenConstants.FILE_END, currentFile));
        }
        this.parseEnd();
        return tokens;
    }

    public void add(int type, Token token) {
        int length = token.endColumn - token.beginColumn + 1;
        tokens.addToken(new SchemeToken(type, currentFile, token.beginLine, token.endLine, length));
    }

}<|MERGE_RESOLUTION|>--- conflicted
+++ resolved
@@ -10,13 +10,8 @@
 
     private TokenList tokens;
 
-<<<<<<< HEAD
-    public TokenList parse(File dir, String[] files) {
-        struct = new TokenList();
-=======
     public TokenList parse(File directory, String files[]) {
         tokens = new TokenList();
->>>>>>> 795c2d21
         errors = 0;
         for (int i = 0; i < files.length; i++) {
             currentFile = files[i];
