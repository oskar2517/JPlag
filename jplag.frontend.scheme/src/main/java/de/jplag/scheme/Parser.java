package de.jplag.scheme;

import java.io.File;
import java.util.ArrayList;
import java.util.List;

import de.jplag.AbstractParser;
<<<<<<< HEAD
import de.jplag.ErrorConsumer;
import de.jplag.TokenConstants;
=======
import de.jplag.TokenList;
>>>>>>> 263e85e5

public class Parser extends AbstractParser {
    private String currentFile;

    private List<de.jplag.Token> tokens;

    /**
     * Creates the parser.
     */
    public Parser() {
        super();
    }

    public List<de.jplag.Token> parse(File directory, String[] files) {
        tokens = new ArrayList<>();
        errors = 0;
        for (String file : files) {
            currentFile = file;
            logger.trace("Parsing file {}", file);
            if (!SchemeParser.parseFile(directory, file, null, this))
                errors++;
            tokens.add(new SchemeToken(TokenConstants.FILE_END, currentFile));
        }
        return tokens;
    }

    public void add(int type, Token token) {
        int length = token.endColumn - token.beginColumn + 1;
        tokens.add(new SchemeToken(type, currentFile, token.beginLine, token.endLine, length));
    }

}<|MERGE_RESOLUTION|>--- conflicted
+++ resolved
@@ -5,12 +5,6 @@
 import java.util.List;
 
 import de.jplag.AbstractParser;
-<<<<<<< HEAD
-import de.jplag.ErrorConsumer;
-import de.jplag.TokenConstants;
-=======
-import de.jplag.TokenList;
->>>>>>> 263e85e5
 
 public class Parser extends AbstractParser {
     private String currentFile;
@@ -32,7 +26,7 @@
             logger.trace("Parsing file {}", file);
             if (!SchemeParser.parseFile(directory, file, null, this))
                 errors++;
-            tokens.add(new SchemeToken(TokenConstants.FILE_END, currentFile));
+            tokens.add(new SchemeToken(SchemeTokenConstants.FILE_END, currentFile));
         }
         return tokens;
     }
