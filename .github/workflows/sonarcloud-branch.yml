--- conflicted
+++ resolved
@@ -28,11 +28,7 @@
         uses: actions/setup-java@v3
         with:
           distribution: 'temurin'
-<<<<<<< HEAD
-          java-version: 20
-=======
           java-version: 21
->>>>>>> 2418f813
 
       - name: Cache SonarCloud packages
         uses: actions/cache@v3
@@ -46,7 +42,7 @@
           path: ~/.m2
           key: ${{ runner.os }}-m2-${{ hashFiles('**/pom.xml') }}
           restore-keys: ${{ runner.os }}-m2
-          
+
       - name: Build and analyze
         env:
           GITHUB_TOKEN: ${{ secrets.GITHUB_TOKEN }}
