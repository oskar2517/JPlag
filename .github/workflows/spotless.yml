name: Spotless Style Check

on:
  push:
    paths:
      - ".github/workflows/spotless.yml"
      - "**/pom.xml"
      - "**.java"
      - "**.g4"
  pull_request:
    types: [opened, synchronize, reopened]
    paths:
      - ".github/workflows/spotless.yml"
      - "**/pom.xml"
      - "**.java"
      - "**.g4"
  
  # Allows you to run this workflow manually from the Actions tab
  workflow_dispatch:

jobs:
  pre_job:
    runs-on: ubuntu-latest
    outputs:
      should_skip: ${{ steps.skip_check.outputs.should_skip }}
    steps:
      - id: skip_check
        uses: fkirc/skip-duplicate-actions@master
        with:
          concurrent_skipping: 'same_content_newer'
          skip_after_successful_duplicate: 'true'

  build:
    needs: pre_job
    if: ${{ needs.pre_job.outputs.should_skip != 'true' && github.actor != 'dependabot[bot]' }}
    runs-on: ubuntu-latest

    steps:
    - uses: actions/checkout@v4

    - name: Set up JDK
      uses: actions/setup-java@v3
      with:
<<<<<<< HEAD
        java-version: 20
=======
        java-version: 21
>>>>>>> 2418f813
        distribution: 'temurin'
      
    - name: Check with Spotless
      run: mvn clean spotless:check
      
      
<|MERGE_RESOLUTION|>--- conflicted
+++ resolved
@@ -14,7 +14,7 @@
       - "**/pom.xml"
       - "**.java"
       - "**.g4"
-  
+
   # Allows you to run this workflow manually from the Actions tab
   workflow_dispatch:
 
@@ -41,14 +41,10 @@
     - name: Set up JDK
       uses: actions/setup-java@v3
       with:
-<<<<<<< HEAD
-        java-version: 20
-=======
         java-version: 21
->>>>>>> 2418f813
         distribution: 'temurin'
-      
+
     - name: Check with Spotless
       run: mvn clean spotless:check
-      
-      
+
+
