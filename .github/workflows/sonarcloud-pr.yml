name: SonarCloud Scan (PRs triggered by maven.yml)

on:
  workflow_run:
    workflows:
      - Build
    types:
      - completed



  # Allows you to run this workflow manually from the Actions tab
  workflow_dispatch:

jobs:
  get-info:
    name: "Get information about the source run"
    runs-on: ubuntu-latest
    if: ${{ github.actor != 'dependabot[bot]' && github.event.workflow_run.conclusion == 'success' }}
    outputs:
      sourceHeadRepo: ${{ steps.source-run-info.outputs.sourceHeadRepo }}
      sourceHeadBranch: ${{ steps.source-run-info.outputs.sourceHeadBranch }}
      sourceHeadSha: ${{ steps.source-run-info.outputs.sourceHeadSha }}
      mergeCommitSha: ${{ steps.source-run-info.outputs.mergeCommitSha }}
      targetCommitSha: ${{ steps.source-run-info.outputs.targetCommitSha }}
      pullRequestNumber: ${{ steps.source-run-info.outputs.pullRequestNumber }}
      pullRequestLabels: ${{ steps.source-run-info.outputs.pullRequestLabels }}
      targetBranch: ${{ steps.source-run-info.outputs.targetBranch }}
      sourceEvent: ${{ steps.source-run-info.outputs.sourceEvent }}
    steps:
      - name: "Get information about the origin 'CI' run"
        uses: potiuk/get-workflow-origin@v1_3
        id: source-run-info
        with:
          token: ${{ secrets.GITHUB_TOKEN }}
          sourceRunId: ${{ github.event.workflow_run.id }}

  sonar:
    name: SonarCloud Scan
    runs-on: ubuntu-latest
    if: ${{ needs.get-info.outputs.sourceEvent == 'pull_request' && github.actor != 'dependabot[bot]' && github.event.workflow_run.conclusion == 'success' }}
    needs: get-info

    steps:
      - uses: actions/checkout@v4
        with:
          repository: ${{ github.event.workflow_run.head_repository.full_name }}
          ref: ${{ github.event.workflow_run.head_branch }}
          fetch-depth: 0  # Shallow clones should be disabled for a better relevancy of analysis
      - name: Set up JDK
        uses: actions/setup-java@v3
        with:
          distribution: 'temurin'
<<<<<<< HEAD
          java-version: 20
=======
          java-version: 21
>>>>>>> 2418f813

      - name: Cache SonarCloud packages
        uses: actions/cache@v3
        with:
          path: ~/.sonar/cache
          key: ${{ runner.os }}-sonar
          restore-keys: ${{ runner.os }}-sonar
      - name: Cache Maven packages
        uses: actions/cache@v3
        with:
          path: ~/.m2
          key: ${{ runner.os }}-m2-${{ hashFiles('**/pom.xml') }}
          restore-keys: ${{ runner.os }}-m2
          
      - name: Build and analyze (PR)
        env:
          GITHUB_TOKEN: ${{ secrets.GITHUB_TOKEN }}
          SONAR_TOKEN: ${{ secrets.SONAR_TOKEN }}
        run: >
          mvn 
          -Dsonar.scm.revision=${{ github.event.workflow_run.head_sha }} 
          -Dsonar.pullrequest.key=${{ needs.get-info.outputs.pullRequestNumber }} 
          -Dsonar.pullrequest.branch=${{ needs.get-info.outputs.sourceHeadBranch }} 
          -Dsonar.pullrequest.base=${{ needs.get-info.outputs.pullRequestNumber }} 
          -U -B verify org.sonarsource.scanner.maven:sonar-maven-plugin:sonar<|MERGE_RESOLUTION|>--- conflicted
+++ resolved
@@ -51,11 +51,7 @@
         uses: actions/setup-java@v3
         with:
           distribution: 'temurin'
-<<<<<<< HEAD
-          java-version: 20
-=======
           java-version: 21
->>>>>>> 2418f813
 
       - name: Cache SonarCloud packages
         uses: actions/cache@v3
@@ -69,7 +65,7 @@
           path: ~/.m2
           key: ${{ runner.os }}-m2-${{ hashFiles('**/pom.xml') }}
           restore-keys: ${{ runner.os }}-m2
-          
+
       - name: Build and analyze (PR)
         env:
           GITHUB_TOKEN: ${{ secrets.GITHUB_TOKEN }}
