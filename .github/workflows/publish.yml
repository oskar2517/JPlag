name: Deploy to Maven Central & GitHub
on:
  workflow_dispatch:
  release:
    types: [created]
jobs:
  publish-maven-central:
    runs-on: ubuntu-latest
    steps:
      - uses: actions/checkout@v4
      - uses: actions/setup-java@v3
        with:
<<<<<<< HEAD
          java-version: '20'
=======
          java-version: '21'
>>>>>>> 2418f813
          distribution: 'temurin'
      - name: Set maven settings.xml
        uses: whelk-io/maven-settings-xml-action@v21
        with:
          servers: '[{ "id": "ossrh", "username": "jplag", "password": "${{ secrets.OSSRH_TOKEN }}" }]'
      - name: Import GPG key
        uses: crazy-max/ghaction-import-gpg@v6
        with:
          gpg_private_key: ${{ secrets.PGP_SECRET }}
          passphrase: ${{ secrets.PGP_PW }}
      - name: Publish package
        run: mvn -P deployment -U -B deploy
        env:
          GPG_PASSPHRASE: ${{ secrets.PGP_PW }}

  publish-release-artifact:
    runs-on: ubuntu-latest
    steps:
      - uses: actions/checkout@v4
      - uses: actions/setup-java@v3
        with:
          java-version: '21'
          distribution: 'temurin'
      - name: Build JPlag
        run: mvn -U -B clean package assembly:single

      - name: Attach CLI to Release on GitHub
        uses: softprops/action-gh-release@v1
        if: startsWith(github.ref, 'refs/tags/')
        with:
          files: cli/target/jplag-*-jar-with-dependencies.jar
          fail_on_unmatched_files: true<|MERGE_RESOLUTION|>--- conflicted
+++ resolved
@@ -10,11 +10,7 @@
       - uses: actions/checkout@v4
       - uses: actions/setup-java@v3
         with:
-<<<<<<< HEAD
-          java-version: '20'
-=======
           java-version: '21'
->>>>>>> 2418f813
           distribution: 'temurin'
       - name: Set maven settings.xml
         uses: whelk-io/maven-settings-xml-action@v21
