--- conflicted
+++ resolved
@@ -60,19 +60,11 @@
             new Builder("--cluster-metric", SimilarityMetric.class).argumentGroup(CLUSTERING_GROUP_NAME)
                     .defaultsTo(new ClusteringOptions().similarityMetric())),
     CLUSTER_SPECTRAL_BANDWIDTH(
-<<<<<<< HEAD
             new Builder("--cluster-spectral-bandwidth", Double.class).metaVar("bandwidth")
-                    .defaultsTo(ClusteringOptions.DEFAULTS.getSpectralKernelBandwidth()).hidden()),
+                    .defaultsTo(new ClusteringOptions().spectralKernelBandwidth()).hidden()),
     CLUSTER_SPECTRAL_NOISE(
             new Builder("--cluster-spectral-noise", Double.class).metaVar("noise")
-                    .defaultsTo(ClusteringOptions.DEFAULTS.getSpectralGaussianProcessVariance()).hidden()),
-=======
-            new Builder("--cluster-spectral-bandwidth", Float.class).metaVar("bandwidth")
-                    .defaultsTo(new ClusteringOptions().spectralKernelBandwidth()).hidden()),
-    CLUSTER_SPECTRAL_NOISE(
-            new Builder("--cluster-spectral-noise", Float.class).metaVar("noise")
                     .defaultsTo(new ClusteringOptions().spectralGaussianProcessVariance()).hidden()),
->>>>>>> 3fc4c567
     CLUSTER_SPECTRAL_MIN_RUNS(
             new Builder("--cluster-spectral-min-runs", Integer.class).metaVar("min").defaultsTo(new ClusteringOptions().spectralMinRuns()).hidden()),
     CLUSTER_SPECTRAL_MAX_RUNS(
@@ -81,13 +73,8 @@
             new Builder("--cluster-spectral-kmeans-interations", Integer.class).metaVar("iterations")
                     .defaultsTo(new ClusteringOptions().spectralMaxKMeansIterationPerRun()).hidden()),
     CLUSTER_AGGLOMERATIVE_THRESHOLD(
-<<<<<<< HEAD
             new Builder("--cluster-agglomerative-threshold", Double.class).metaVar("threshold")
-                    .defaultsTo(ClusteringOptions.DEFAULTS.getAgglomerativeThreshold()).hidden()),
-=======
-            new Builder("--cluster-agglomerative-threshold", Float.class).metaVar("threshold")
                     .defaultsTo(new ClusteringOptions().agglomerativeThreshold()).hidden()),
->>>>>>> 3fc4c567
     CLUSTER_AGGLOMERATIVE_INTER_CLUSTER_SIMILARITY(
             new Builder("--cluster-agglomerative-inter-cluster-similarity", InterClusterSimilarity.class)
                     .defaultsTo(new ClusteringOptions().agglomerativeInterClusterSimilarity()).hidden()),
