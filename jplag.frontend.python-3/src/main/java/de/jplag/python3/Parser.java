package de.jplag.python3;

import java.io.BufferedInputStream;
import java.io.File;
import java.io.FileInputStream;
import java.io.IOException;

import org.antlr.v4.runtime.CharStream;
import org.antlr.v4.runtime.CharStreams;
import org.antlr.v4.runtime.CommonTokenStream;
import org.antlr.v4.runtime.Token;
import org.antlr.v4.runtime.tree.ParseTree;
import org.antlr.v4.runtime.tree.ParseTreeWalker;

import de.jplag.AbstractParser;
import de.jplag.TokenList;
import de.jplag.python3.grammar.Python3Lexer;
import de.jplag.python3.grammar.Python3Parser;
import de.jplag.python3.grammar.Python3Parser.File_inputContext;

public class Parser extends AbstractParser {

    private TokenList tokens = new TokenList();
    private String currentFile;

<<<<<<< HEAD
    public TokenList parse(File directory, String files[]) {
=======
    public TokenList parse(File directory, String[] files) {
>>>>>>> 3815fca4
        tokens = new TokenList();
        errors = 0;
        for (int i = 0; i < files.length; i++) {
            getErrorConsumer().print(null, "Parsing file " + files[i]);
            if (!parseFile(directory, files[i])) {
                errors++;
            }
            System.gc();// Emeric
<<<<<<< HEAD
            tokens.addToken(new Python3Token(FILE_END, files[i], -1, -1, -1));
=======
            tokens.addToken(new Python3Token(Python3TokenConstants.FILE_END, files[i], -1, -1, -1));
>>>>>>> 3815fca4
        }
        this.parseEnd();
        return tokens;
    }

    private boolean parseFile(File directory, String file) {
        BufferedInputStream inputStream;

        CharStream input;
        try {
            inputStream = new BufferedInputStream(new FileInputStream(new File(directory, file)));
            currentFile = file;
            input = CharStreams.fromStream(inputStream);

            // create a lexer that feeds off of input CharStream
            Python3Lexer lexer = new Python3Lexer(input);

            // create a buffer of tokens pulled from the lexer
            CommonTokenStream tokens = new CommonTokenStream(lexer);

            // create a parser that feeds off the tokens buffer
            Python3Parser parser = new Python3Parser(tokens);
            File_inputContext in = parser.file_input();

            ParseTreeWalker ptw = new ParseTreeWalker();
            for (int i = 0; i < in.getChildCount(); i++) {
                ParseTree pt = in.getChild(i);
                ptw.walk(new JplagPython3Listener(this), pt);
            }

        } catch (IOException e) {
            getErrorConsumer().addError("Parsing Error in '" + file + "':\n" + e.getMessage());
            return false;
        }

        return true;
    }

    public void add(int type, Token token) {
        tokens.addToken(new Python3Token(type, (currentFile == null ? "null" : currentFile), token.getLine(), token.getCharPositionInLine() + 1,
                token.getText().length()));
    }

    public void addEnd(int type, Token token) {
        tokens.addToken(new Python3Token(type, (currentFile == null ? "null" : currentFile), token.getLine(),
                tokens.getToken(tokens.size() - 1).getColumn() + 1, 0));
    }
}<|MERGE_RESOLUTION|>--- conflicted
+++ resolved
@@ -23,11 +23,7 @@
     private TokenList tokens = new TokenList();
     private String currentFile;
 
-<<<<<<< HEAD
-    public TokenList parse(File directory, String files[]) {
-=======
     public TokenList parse(File directory, String[] files) {
->>>>>>> 3815fca4
         tokens = new TokenList();
         errors = 0;
         for (int i = 0; i < files.length; i++) {
@@ -36,11 +32,7 @@
                 errors++;
             }
             System.gc();// Emeric
-<<<<<<< HEAD
-            tokens.addToken(new Python3Token(FILE_END, files[i], -1, -1, -1));
-=======
             tokens.addToken(new Python3Token(Python3TokenConstants.FILE_END, files[i], -1, -1, -1));
->>>>>>> 3815fca4
         }
         this.parseEnd();
         return tokens;
