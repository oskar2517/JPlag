--- conflicted
+++ resolved
@@ -15,12 +15,6 @@
 import org.antlr.v4.runtime.tree.ParseTreeWalker;
 
 import de.jplag.AbstractParser;
-<<<<<<< HEAD
-import de.jplag.ErrorConsumer;
-import de.jplag.TokenConstants;
-=======
-import de.jplag.TokenList;
->>>>>>> 263e85e5
 import de.jplag.python3.grammar.Python3Lexer;
 import de.jplag.python3.grammar.Python3Parser;
 import de.jplag.python3.grammar.Python3Parser.File_inputContext;
@@ -45,11 +39,7 @@
             if (!parseFile(directory, file)) {
                 errors++;
             }
-<<<<<<< HEAD
-            tokens.add(new Python3Token(TokenConstants.FILE_END, files[i], -1, -1, -1));
-=======
-            tokens.addToken(new Python3Token(Python3TokenConstants.FILE_END, file, -1, -1, -1));
->>>>>>> 263e85e5
+            tokens.add(new Python3Token(Python3TokenConstants.FILE_END, file, -1, -1, -1));
         }
         return tokens;
     }
