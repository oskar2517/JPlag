--- conflicted
+++ resolved
@@ -3,42 +3,6 @@
 import de.jplag.TokenConstants;
 
 public interface Python3TokenConstants extends TokenConstants {
-<<<<<<< HEAD
-
-    int FILE_END = 0;
-    int SEPARATOR_TOKEN = 1;
-
-    int IMPORT = 2;
-    int CLASS_BEGIN = 3;
-    int CLASS_END = 4;
-    int METHOD_BEGIN = 5;
-    int METHOD_END = 6;
-    int ASSIGN = 7;
-    int WHILE_BEGIN = 8;
-    int WHILE_END = 9;
-    int FOR_BEGIN = 10;
-    int FOR_END = 11;
-    int TRY_BEGIN = 12;
-    int EXCEPT_BEGIN = 13;
-    int EXCEPT_END = 14;
-    int FINALLY = 15;
-    int IF_BEGIN = 16;
-    int IF_END = 18;
-    int APPLY = 19;
-    int BREAK = 20;
-    int CONTINUE = 21;
-    int RETURN = 22;
-    int RAISE = 23;
-    int DEC_BEGIN = 24;
-    int DEC_END = 25;
-    int LAMBDA = 26;
-    int ARRAY = 27;
-    int ASSERT = 28;
-    int YIELD = 29;
-    int DEL = 30;
-    int WITH_BEGIN = 31;
-    int WITH_END = 32;
-=======
     final static int IMPORT = 2;
     final static int CLASS_BEGIN = 3;
     final static int CLASS_END = 4;
@@ -69,7 +33,6 @@
     final static int DEL = 30;
     final static int WITH_BEGIN = 31;
     final static int WITH_END = 32;
->>>>>>> 795c2d21
 
-    int NUM_DIFF_TOKENS = 33;
+    final static int NUM_DIFF_TOKENS = 33;
 }