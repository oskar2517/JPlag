package de.jplag.reporting.reportobject;

import static de.jplag.reporting.reportobject.mapper.SubmissionNameToIdMapper.buildSubmissionNameToIdMap;

import java.io.File;
import java.io.FileNotFoundException;
import java.text.SimpleDateFormat;
import java.util.ArrayList;
import java.util.Date;
import java.util.HashMap;
import java.util.LinkedList;
import java.util.List;
import java.util.Map;
import java.util.Set;
import java.util.function.Function;
import java.util.stream.Collectors;

import org.slf4j.Logger;
import org.slf4j.LoggerFactory;

import de.jplag.JPlag;
import de.jplag.JPlagComparison;
import de.jplag.JPlagResult;
import de.jplag.Language;
import de.jplag.Submission;
import de.jplag.options.JPlagOptions;
import de.jplag.reporting.FilePathUtil;
import de.jplag.reporting.jsonfactory.ComparisonReportWriter;
import de.jplag.reporting.reportobject.mapper.ClusteringResultMapper;
import de.jplag.reporting.reportobject.mapper.MetricMapper;
import de.jplag.reporting.reportobject.model.OverviewReport;
import de.jplag.reporting.reportobject.model.SubmissionFileIndex;
import de.jplag.reporting.reportobject.model.Version;
import de.jplag.reporting.reportobject.writer.JPlagResultWriter;
import de.jplag.reporting.reportobject.writer.ZipWriter;

/**
 * Factory class, responsible for converting a JPlagResult object to Overview and Comparison DTO classes and writing it
 * to the disk.
 */
public class ReportObjectFactory {
    private static final Logger logger = LoggerFactory.getLogger(ReportObjectFactory.class);

    public static final String OVERVIEW_FILE_NAME = "overview.json";

    public static final String README_FILE_NAME = "README.txt";
    public static final String OPTIONS_FILE_NAME = "options.json";
    private static final String[] README_CONTENT = new String[] {"This is a software plagiarism report generated by JPlag.",
            "To view the report go to https://jplag.github.io/JPlag/ and drag the generated zip file onto the page."};

    public static final String SUBMISSION_FILE_INDEX_FILE_NAME = "submissionFileIndex.json";
    public static final Version REPORT_VIEWER_VERSION = JPlag.JPLAG_VERSION;

    private static final String SUBMISSIONS_ROOT_PATH = "files/";

    private Map<String, String> submissionNameToIdMap;
    private Function<Submission, String> submissionToIdFunction;
    private Map<String, Map<String, String>> submissionNameToNameToComparisonFileName;

    private final JPlagResultWriter resultWriter;

    /**
     * Creates a new report object factory, that can be used to write a report.
     * @param resultWriter The writer to use for writing report content
     */
    public ReportObjectFactory(JPlagResultWriter resultWriter) {
        this.resultWriter = resultWriter;
    }

    /**
     * Creates a new report object factory, that can be used to write a zip report.
     * @param zipFile The zip file to write the report to
     * @throws FileNotFoundException If the file cannot be opened for writing
     */
    public ReportObjectFactory(File zipFile) throws FileNotFoundException {
        this(new ZipWriter(zipFile));
    }

<<<<<<< HEAD
    /**
     * Creates all necessary report viewer files, writes them to the disk as zip.
     * @param result The JPlagResult to be converted into a report.
     */
    public void createAndSaveReport(JPlagResult result) {
        logger.info("Start writing report...");
        buildSubmissionToIdMap(result);
=======
            writeComparisons(result, path);
            writeOverview(result, path);
            writeSubmissionIndexFile(result, path);
            writeReadMeFile(path);
            writeOptionsFiles(result.getOptions(), path);
>>>>>>> 45d0d2b7

        copySubmissionFilesToReport(result);

        writeComparisons(result);
        writeOverview(result);
        writeSubmissionIndexFile(result);
        writeReadMeFile();

        this.resultWriter.close();
    }

    private void buildSubmissionToIdMap(JPlagResult result) {
        submissionNameToIdMap = buildSubmissionNameToIdMap(result);
        submissionToIdFunction = (Submission submission) -> submissionNameToIdMap.get(submission.getName());
    }

    private void copySubmissionFilesToReport(JPlagResult result) {
        logger.info("Start to export results...");
        List<JPlagComparison> comparisons = result.getComparisons(result.getOptions().maximumNumberOfComparisons());
        Set<Submission> submissions = getSubmissions(comparisons);
        Language language = result.getOptions().language();
        for (Submission submission : submissions) {
            String submissionRootPath = SUBMISSIONS_ROOT_PATH + submissionToIdFunction.apply(submission) + "/";
            for (File file : submission.getFiles()) {
                String relativeFilePath = file.getAbsolutePath().substring(submission.getRoot().getAbsolutePath().length());
                if (relativeFilePath.isEmpty()) {
                    relativeFilePath = file.getName();
                }
                String zipPath = submissionRootPath + relativeFilePath;

                File fileToCopy = getFileToCopy(language, file);
                this.resultWriter.addFileContentEntry(zipPath, fileToCopy);
            }
        }
    }

    private File getFileToCopy(Language language, File file) {
        return language.useViewFiles() ? new File(file.getPath() + language.viewFileSuffix()) : file;
    }

    private void writeComparisons(JPlagResult result) {
        ComparisonReportWriter comparisonReportWriter = new ComparisonReportWriter(submissionToIdFunction, this.resultWriter);
        submissionNameToNameToComparisonFileName = comparisonReportWriter.writeComparisonReports(result);
    }

    private void writeOverview(JPlagResult result) {
        List<File> folders = new ArrayList<>();
        folders.addAll(result.getOptions().submissionDirectories());
        folders.addAll(result.getOptions().oldSubmissionDirectories());

        String baseCodePath = result.getOptions().hasBaseCode() ? result.getOptions().baseCodeSubmissionDirectory().getName() : "";
        ClusteringResultMapper clusteringResultMapper = new ClusteringResultMapper(submissionToIdFunction);

        int totalComparisons = result.getAllComparisons().size();
        int numberOfMaximumComparisons = result.getOptions().maximumNumberOfComparisons();
        int shownComparisons = Math.min(totalComparisons, numberOfMaximumComparisons);
        int missingComparisons = totalComparisons > numberOfMaximumComparisons ? (totalComparisons - numberOfMaximumComparisons) : 0;
        logger.info("Total Comparisons: {}. Comparisons in Report: {}. Omitted Comparisons: {}.", totalComparisons, shownComparisons,
                missingComparisons);
        OverviewReport overviewReport = new OverviewReport(REPORT_VIEWER_VERSION, folders.stream().map(File::getPath).toList(), // submissionFolderPath
                baseCodePath, // baseCodeFolderPath
                result.getOptions().language().getName(), // language
                result.getOptions().fileSuffixes(), // fileExtensions
                submissionNameToIdMap.entrySet().stream().collect(Collectors.toMap(Map.Entry::getValue, Map.Entry::getKey)), // submissionIds
                submissionNameToNameToComparisonFileName, // result.getOptions().getMinimumTokenMatch(),
                List.of(), // failedSubmissionNames
                result.getOptions().excludedFiles(), // excludedFiles
                result.getOptions().minimumTokenMatch(), // matchSensitivity
                getDate(),// dateOfExecution
                result.getDuration(), // executionTime
                MetricMapper.getDistributions(result), // distribution
                new MetricMapper(submissionToIdFunction).getTopComparisons(result),// topComparisons
                clusteringResultMapper.map(result), // clusters
                totalComparisons); // totalComparisons

<<<<<<< HEAD
        this.resultWriter.addJsonEntry(overviewReport, OVERVIEW_FILE_NAME);

=======
        jsonFileWriter.writeFile(overviewReport, path, OVERVIEW_FILE_NAME);
>>>>>>> 45d0d2b7
    }

    private void writeReadMeFile() {
        this.resultWriter.writeStringEntry(String.join(System.lineSeparator(), README_CONTENT), README_FILE_NAME);
    }

    private void writeSubmissionIndexFile(JPlagResult result) {
        List<JPlagComparison> comparisons = result.getComparisons(result.getOptions().maximumNumberOfComparisons());
        Set<Submission> submissions = getSubmissions(comparisons);
        SubmissionFileIndex fileIndex = new SubmissionFileIndex(new HashMap<>());

        for (Submission submission : submissions) {
            List<String> filePaths = new LinkedList<>();
            for (File file : submission.getFiles()) {
                filePaths.add(FilePathUtil.getRelativeSubmissionPath(file, submission, submissionToIdFunction));
            }
            fileIndex.fileIndexes().put(submissionNameToIdMap.get(submission.getName()), filePaths);
        }
        this.resultWriter.addJsonEntry(fileIndex, SUBMISSION_FILE_INDEX_FILE_NAME);
    }

    private void writeOptionsFiles(JPlagOptions options, String path) {
        jsonFileWriter.writeFile(options, path, OPTIONS_FILE_NAME);
    }

    private Set<Submission> getSubmissions(List<JPlagComparison> comparisons) {
        Set<Submission> submissions = comparisons.stream().map(JPlagComparison::firstSubmission).collect(Collectors.toSet());
        Set<Submission> secondSubmissions = comparisons.stream().map(JPlagComparison::secondSubmission).collect(Collectors.toSet());
        submissions.addAll(secondSubmissions);
        return submissions;
    }

    private String getDate() {
        SimpleDateFormat dateFormat = new SimpleDateFormat("dd/MM/yy");
        Date date = new Date();
        return dateFormat.format(date);
    }
}<|MERGE_RESOLUTION|>--- conflicted
+++ resolved
@@ -76,7 +76,6 @@
         this(new ZipWriter(zipFile));
     }
 
-<<<<<<< HEAD
     /**
      * Creates all necessary report viewer files, writes them to the disk as zip.
      * @param result The JPlagResult to be converted into a report.
@@ -84,13 +83,6 @@
     public void createAndSaveReport(JPlagResult result) {
         logger.info("Start writing report...");
         buildSubmissionToIdMap(result);
-=======
-            writeComparisons(result, path);
-            writeOverview(result, path);
-            writeSubmissionIndexFile(result, path);
-            writeReadMeFile(path);
-            writeOptionsFiles(result.getOptions(), path);
->>>>>>> 45d0d2b7
 
         copySubmissionFilesToReport(result);
 
@@ -98,6 +90,7 @@
         writeOverview(result);
         writeSubmissionIndexFile(result);
         writeReadMeFile();
+        writeOptionsFiles(result.getOptions());
 
         this.resultWriter.close();
     }
@@ -166,12 +159,8 @@
                 clusteringResultMapper.map(result), // clusters
                 totalComparisons); // totalComparisons
 
-<<<<<<< HEAD
         this.resultWriter.addJsonEntry(overviewReport, OVERVIEW_FILE_NAME);
 
-=======
-        jsonFileWriter.writeFile(overviewReport, path, OVERVIEW_FILE_NAME);
->>>>>>> 45d0d2b7
     }
 
     private void writeReadMeFile() {
@@ -193,8 +182,8 @@
         this.resultWriter.addJsonEntry(fileIndex, SUBMISSION_FILE_INDEX_FILE_NAME);
     }
 
-    private void writeOptionsFiles(JPlagOptions options, String path) {
-        jsonFileWriter.writeFile(options, path, OPTIONS_FILE_NAME);
+    private void writeOptionsFiles(JPlagOptions options) {
+        resultWriter.addJsonEntry(options, OPTIONS_FILE_NAME);
     }
 
     private Set<Submission> getSubmissions(List<JPlagComparison> comparisons) {
