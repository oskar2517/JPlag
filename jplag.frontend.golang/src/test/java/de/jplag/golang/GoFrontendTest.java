--- conflicted
+++ resolved
@@ -57,13 +57,8 @@
     @Test
     void parseTestFiles() {
         for (String fileName : testFiles) {
-<<<<<<< HEAD
             List<Token> tokens = language.parse(testFileLocation, new String[] {fileName});
-            String output = TokenPrinter.printTokens(tokens, testFileLocation, List.of(fileName));
-=======
-            TokenList tokens = language.parse(testFileLocation, new String[] {fileName});
             String output = TokenPrinter.printTokens(tokens, testFileLocation);
->>>>>>> f36a075e
             logger.info(output);
 
             testSourceCoverage(fileName, tokens);
@@ -91,7 +86,7 @@
     /**
      * Confirms that the code is covered to a basic extent, i.e. each line of code contains at least one token.
      * @param fileName a code sample file name
-     * @param tokens the TokenList generated from the sample
+     * @param tokens the list of tokens generated from the sample
      */
     private void testSourceCoverage(String fileName, List<Token> tokens) {
         File testFile = new File(testFileLocation, fileName);
@@ -157,16 +152,11 @@
 
     /**
      * Confirms that all Token types are 'reachable' with a complete code example.
-     * @param tokens TokenList which is supposed to contain all types of tokens
+     * @param tokens list of tokens which is supposed to contain all types of tokens
      * @param fileName The file name of the complete code example
      */
-<<<<<<< HEAD
     private void testTokenCoverage(List<Token> tokens, String fileName) {
-        var foundTokens = StreamSupport.stream(tokens.spliterator(), true).mapToInt(Token::getType).sorted().distinct().boxed().toList();
-=======
-    private void testTokenCoverage(TokenList tokens, String fileName) {
-        var foundTokens = tokens.allTokens().stream().parallel().mapToInt(Token::getType).sorted().distinct().boxed().toList();
->>>>>>> f36a075e
+        var foundTokens = tokens.stream().parallel().mapToInt(Token::getType).sorted().distinct().boxed().toList();
 
         // Exclude SEPARATOR_TOKEN, as it does not occur
         var missingTokenTypes = IntStream.range(0, GoTokenConstants.NUM_DIFF_TOKENS).filter(i -> i != TokenConstants.SEPARATOR_TOKEN).boxed()
