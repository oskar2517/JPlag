--- conflicted
+++ resolved
@@ -128,96 +128,6 @@
                 <artifactId>metainf-services</artifactId>
                 <version>1.9</version>
             </dependency>
-<<<<<<< HEAD
-=======
-
-            <!-- JPLAG -->
-            <dependency>
-                <groupId>de.jplag</groupId>
-                <artifactId>text</artifactId>
-                <version>${revision}</version>
-            </dependency>
-            <dependency>
-                <groupId>de.jplag</groupId>
-                <artifactId>java</artifactId>
-                <version>${revision}</version>
-            </dependency>
-            <dependency>
-                <groupId>de.jplag</groupId>
-                <artifactId>python-3</artifactId>
-                <version>${revision}</version>
-            </dependency>
-            <dependency>
-                <groupId>de.jplag</groupId>
-                <artifactId>csharp-6</artifactId>
-                <version>${revision}</version>
-            </dependency>
-            <dependency>
-                <groupId>de.jplag</groupId>
-                <artifactId>cpp</artifactId>
-                <version>${revision}</version>
-            </dependency>
-            <dependency>
-                <groupId>de.jplag</groupId>
-                <artifactId>golang</artifactId>
-                <version>${revision}</version>
-            </dependency>
-            <dependency>
-                <groupId>de.jplag</groupId>
-                <artifactId>kotlin</artifactId>
-                <version>${revision}</version>
-            </dependency>
-            <dependency>
-                <groupId>de.jplag</groupId>
-                <artifactId>rlang</artifactId>
-                <version>${revision}</version>
-            </dependency>
-            <dependency>
-                <groupId>de.jplag</groupId>
-                <artifactId>rust</artifactId>
-                <version>${revision}</version>
-            </dependency>
-            <dependency>
-                <groupId>de.jplag</groupId>
-                <artifactId>scala</artifactId>
-                <version>${revision}</version>
-            </dependency>
-            <dependency>
-                <groupId>de.jplag</groupId>
-                <artifactId>scheme</artifactId>
-                <version>${revision}</version>
-            </dependency>
-            <dependency>
-                <groupId>de.jplag</groupId>
-                <artifactId>emf-metamodel</artifactId>
-                <version>${revision}</version>
-            </dependency>
-            <dependency>
-                <groupId>de.jplag</groupId>
-                <artifactId>emf-metamodel-dynamic</artifactId>
-                <version>${revision}</version>
-            </dependency>
-            <dependency>
-                <groupId>de.jplag</groupId>
-                <artifactId>frontend-utils</artifactId>
-                <version>${revision}</version>
-            </dependency>
-            <dependency>
-                <groupId>de.jplag</groupId>
-                <artifactId>frontend-testutils</artifactId>
-                <version>${revision}</version>
-            </dependency>
-            <dependency>
-                <groupId>de.jplag</groupId>
-                <artifactId>endtoend-testing</artifactId>
-                <version>${revision}</version>
-            </dependency>
-            <dependency>
-                <groupId>de.jplag</groupId>
-                <artifactId>jplag</artifactId>
-                <version>${revision}</version>
-            </dependency>
->>>>>>> f9549109
         </dependencies>
     </dependencyManagement>
 
@@ -475,33 +385,12 @@
                 <activeByDefault>true</activeByDefault>
             </activation>
             <modules>
-<<<<<<< HEAD
+                <module>cli</module>
                 <module>core</module>
-                <module>cli</module>
-                <module>endToEndTesting</module>
+                <module>endtoend-testing</module>
                 <module>languages</module>
                 <module>languages.api</module>
                 <module>languages.testutils</module>
-=======
-                <module>jplag.frontend-utils</module>
-                <module>jplag.frontend-testutils</module>
-                <module>jplag.frontend.cpp</module>
-                <module>jplag.frontend.csharp-6</module>
-                <module>jplag.frontend.golang</module>
-                <module>jplag.frontend.java</module>
-                <module>jplag.frontend.kotlin</module>
-                <module>jplag.frontend.python-3</module>
-                <module>jplag.frontend.rlang</module>
-                <module>jplag.frontend.rust</module>
-                <module>jplag.frontend.scala</module>
-                <module>jplag.frontend.scheme</module>
-                <module>jplag.frontend.text</module>
-                <module>jplag.frontend.emf-metamodel</module>
-                <module>jplag.frontend.emf-metamodel-dynamic</module>
-                <module>jplag.endtoend-testing</module>
-                <module>jplag</module>
-                <module>jplag.cli</module>
->>>>>>> f9549109
             </modules>
         </profile>
         <profile>
