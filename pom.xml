--- conflicted
+++ resolved
@@ -175,11 +175,12 @@
             </dependency>
             <dependency>
                 <groupId>de.jplag</groupId>
-<<<<<<< HEAD
                 <artifactId>rust</artifactId>
-=======
+                <version>${revision}</version>
+            </dependency>
+            <dependency>
+                <groupId>de.jplag</groupId>
                 <artifactId>scala</artifactId>
->>>>>>> f654065f
                 <version>${revision}</version>
             </dependency>
             <dependency>
@@ -479,11 +480,8 @@
                 <module>jplag.frontend.kotlin</module>
                 <module>jplag.frontend.python-3</module>
                 <module>jplag.frontend.rlang</module>
-<<<<<<< HEAD
                 <module>jplag.frontend.rust</module>
-=======
                 <module>jplag.frontend.scala</module>
->>>>>>> f654065f
                 <module>jplag.frontend.scheme</module>
                 <module>jplag.frontend.text</module>
                 <module>jplag.endToEndTesting</module>
@@ -507,11 +505,8 @@
                 <module>jplag.frontend.kotlin</module>
                 <module>jplag.frontend.python-3</module>
                 <module>jplag.frontend.rlang</module>
-<<<<<<< HEAD
                 <module>jplag.frontend.rust</module>
-=======
                 <module>jplag.frontend.scala</module>
->>>>>>> f654065f
                 <module>jplag.frontend.scheme</module>
                 <module>jplag.frontend.text</module>
                 <module>jplag</module>
