--- conflicted
+++ resolved
@@ -13,16 +13,10 @@
 @MetaInfServices(de.jplag.Language.class)
 public class Language implements de.jplag.Language {
 
-<<<<<<< HEAD
-    public static final String NAME = "R Parser";
-    public static final String SHORT_NAME = "rlang";
-    public static final int DEFAULT_MIN_TOKEN_MATCH = 8;
-=======
     private static final String NAME = "R Parser";
     private static final String SHORT_NAME = "R";
     private static final int DEFAULT_MIN_TOKEN_MATCH = 8;
     private static final String[] FILE_EXTENSION = {".R", ".r"};
->>>>>>> e38f500e
     private final RParserAdapter parserAdapter;
 
     /**
